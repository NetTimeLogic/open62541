/* This Source Code Form is subject to the terms of the Mozilla Public
 * License, v. 2.0. If a copy of the MPL was not distributed with this
 * file, You can obtain one at http://mozilla.org/MPL/2.0/. */

#ifndef UA_CONFIG_H_
#define UA_CONFIG_H_

#ifdef __cplusplus
extern "C" {
#endif

/**
 * open62541 Version
 * ----------------- */
#define UA_OPEN62541_VER_MAJOR ${OPEN62541_VER_MAJOR}
#define UA_OPEN62541_VER_MINOR ${OPEN62541_VER_MINOR}
#define UA_OPEN62541_VER_PATCH ${OPEN62541_VER_PATCH}
#define UA_OPEN62541_VER_LABEL "${OPEN62541_VER_LABEL}" /* Release candidate label, etc. */
#define UA_OPEN62541_VER_COMMIT "${OPEN62541_VER_COMMIT}"

/**
 * Feature Options
 * ---------------
 * Changing the feature options has no effect on a pre-compiled library. */

#define UA_LOGLEVEL ${UA_LOGLEVEL}
#cmakedefine UA_ENABLE_METHODCALLS
#cmakedefine UA_ENABLE_NODEMANAGEMENT
#cmakedefine UA_ENABLE_SUBSCRIPTIONS
#cmakedefine UA_ENABLE_PUBSUB
#cmakedefine UA_ENABLE_PUBSUB_DELTAFRAMES
#cmakedefine UA_ENABLE_PUBSUB_INFORMATIONMODEL
#cmakedefine UA_ENABLE_ENCRYPTION
#cmakedefine UA_ENABLE_HISTORIZING
#cmakedefine UA_ENABLE_SUBSCRIPTIONS_EVENTS

/* Multithreading */
#cmakedefine UA_ENABLE_MULTITHREADING
#cmakedefine UA_ENABLE_IMMUTABLE_NODES
#if defined(UA_ENABLE_MULTITHREADING) && !defined(UA_ENABLE_IMMUTABLE_NODES)
#error "The multithreading feature requires nodes to be immutable"
#endif

/* Advanced Options */
#cmakedefine UA_ENABLE_STATUSCODE_DESCRIPTIONS
#cmakedefine UA_ENABLE_TYPENAMES
#cmakedefine UA_ENABLE_DETERMINISTIC_RNG
#cmakedefine UA_ENABLE_NONSTANDARD_UDP
#cmakedefine UA_ENABLE_DISCOVERY
#cmakedefine UA_ENABLE_DISCOVERY_MULTICAST
#cmakedefine UA_ENABLE_QUERY
#cmakedefine UA_ENABLE_DISCOVERY_SEMAPHORE
#cmakedefine UA_ENABLE_UNIT_TEST_FAILURE_HOOKS
#cmakedefine UA_ENABLE_VALGRIND_INTERACTIVE
#define UA_VALGRIND_INTERACTIVE_INTERVAL ${UA_VALGRIND_INTERACTIVE_INTERVAL}
#cmakedefine UA_GENERATED_NAMESPACE_ZERO

/* Options for Debugging */
#cmakedefine UA_DEBUG
#cmakedefine UA_DEBUG_DUMP_PKGS

#include "ua_architecture.h"

/**
 * C99 Definitions
 * --------------- */
#include <string.h>
#include <stddef.h>

/* Include stdint.h and stdbool.h or workaround for older Visual Studios */
#if !defined(_MSC_VER) || _MSC_VER >= 1600
# include <stdint.h>
# include <stdbool.h> /* C99 Boolean */
#else
# include "ms_stdint.h"
# if !defined(__bool_true_false_are_defined)
#  define bool unsigned char
#  define true 1
#  define false 0
#  define __bool_true_false_are_defined
# endif
#endif

/**
 * Assertions
 * ----------
 * The assert macro is disabled by defining NDEBUG. It is often forgotten to
 * include -DNDEBUG in the compiler flags when using the single-file release. So
 * we make assertions dependent on the UA_DEBUG definition handled by CMake. */
#ifdef UA_DEBUG
# include <assert.h>
# define UA_assert(ignore) assert(ignore)
#else
# define UA_assert(ignore)
#endif

/* Outputs an error message at compile time if the assert fails.
 * Example usage:
 * UA_STATIC_ASSERT(sizeof(long)==7, use_another_compiler_luke)
 * See: https://stackoverflow.com/a/4815532/869402 */
#if defined(__cplusplus) && __cplusplus >= 201103L /* C++11 or above */
# define UA_STATIC_ASSERT(cond,msg) static_assert(cond, #msg)
#elif defined(__STDC_VERSION__) && __STDC_VERSION__ >= 201112L /* C11 or above */
# define UA_STATIC_ASSERT(cond,msg) _Static_assert(cond, #msg)
#elif defined(__GNUC__) || defined(__clang__) || defined(_MSC_VER) /* GCC, Clang, MSC */
# define UA_CTASTR2(pre,post) pre ## post
# define UA_CTASTR(pre,post) UA_CTASTR2(pre,post)
# ifndef __COUNTER__ /* PPC GCC fix */
#  define __COUNTER__ __LINE__
# endif
# define UA_STATIC_ASSERT(cond,msg)                             \
    typedef struct {                                            \
        int UA_CTASTR(static_assertion_failed_,msg) : !!(cond); \
    } UA_CTASTR(static_assertion_failed_,__COUNTER__)
#else /* Everybody else */
# define UA_STATIC_ASSERT(cond,msg) typedef char static_assertion_##msg[(cond)?1:-1]
#endif

/**
 * Function Export
 * ---------------
 * On Win32: Define ``UA_DYNAMIC_LINKING`` and ``UA_DYNAMIC_LINKING_EXPORT`` in
 * order to export symbols for a DLL. Define ``UA_DYNAMIC_LINKING`` only to
 * import symbols from a DLL.*/
#cmakedefine UA_DYNAMIC_LINKING

#if defined(_WIN32) && defined(UA_DYNAMIC_LINKING)
# ifdef UA_DYNAMIC_LINKING_EXPORT /* export dll */
#  ifdef __GNUC__
#   define UA_EXPORT __attribute__ ((dllexport))
#  else
#   define UA_EXPORT __declspec(dllexport)
#  endif
# else /* import dll */
#  ifdef __GNUC__
#   define UA_EXPORT __attribute__ ((dllimport))
#  else
#   define UA_EXPORT __declspec(dllimport)
#  endif
# endif
#else /* non win32 */
# if __GNUC__ || __clang__
#  define UA_EXPORT __attribute__ ((visibility ("default")))
# endif
#endif
#ifndef UA_EXPORT
# define UA_EXPORT /* fallback to default */
#endif

/**
 * Inline Functions
 * ---------------- */
#ifdef _MSC_VER
# define UA_INLINE __inline
#else
# define UA_INLINE inline
#endif

/**
 * Non-aliasing pointers
 * -------------------- */
#ifdef _MSC_VER
# define UA_RESTRICT __restrict
#elif defined(__GNUC__)
# define UA_RESTRICT __restrict__
#else
# define UA_RESTRICT restrict
#endif

/**
 * Function attributes
 * ------------------- */
#if defined(__GNUC__) || defined(__clang__)
# define UA_FUNC_ATTR_MALLOC __attribute__((malloc))
# define UA_FUNC_ATTR_PURE __attribute__ ((pure))
# define UA_FUNC_ATTR_CONST __attribute__((const))
# define UA_FUNC_ATTR_WARN_UNUSED_RESULT __attribute__((warn_unused_result))
# define UA_FORMAT(X,Y) __attribute__ ((format (printf, X, Y)))
#else
# define UA_FUNC_ATTR_MALLOC
# define UA_FUNC_ATTR_PURE
# define UA_FUNC_ATTR_CONST
# define UA_FUNC_ATTR_WARN_UNUSED_RESULT
# define UA_FORMAT(X,Y)
#endif

#if defined(__GNUC__) || defined(__clang__)
# define UA_DEPRECATED __attribute__((deprecated))
#elif defined(_MSC_VER)
# define UA_DEPRECATED __declspec(deprecated)
#else
# define UA_DEPRECATED
#endif

/**
 * Detect Endianness and IEEE 754 floating point
 * ---------------------------------------------
 * Integers and floating point numbers are transmitted in little-endian (IEEE
 * 754 for floating point) encoding. If the target architecture uses the same
 * format, numeral datatypes can be memcpy'd (overlayed) on the network buffer.
 * Otherwise, a slow default encoding routine is used that works for every
 * architecture.
 *
 * Integer Endianness
 * ^^^^^^^^^^^^^^^^^^
 * The definition ``UA_LITTLE_ENDIAN`` is true when the integer representation
 * of the target architecture is little-endian. */
#if defined(_WIN32)
# define UA_LITTLE_ENDIAN 1
#elif defined(__i386__) || defined(__x86_64__) || defined(__amd64__)
# define UA_LITTLE_ENDIAN 1
#elif (defined(__BYTE_ORDER__) && defined(__ORDER_LITTLE_ENDIAN__) && \
      (__BYTE_ORDER__ == __ORDER_LITTLE_ENDIAN__))
# define UA_LITTLE_ENDIAN 1
#elif defined(__linux__) /* Linux (including Android) */
# include <endian.h>
# if __BYTE_ORDER == __LITTLE_ENDIAN
#  define UA_LITTLE_ENDIAN 1
# endif
#elif defined(__OpenBSD__) /* OpenBSD */
# include <sys/endian.h>
# if BYTE_ORDER == LITTLE_ENDIAN
#  define UA_LITTLE_ENDIAN 1
# endif
#elif defined(__NetBSD__) || defined(__FreeBSD__) || defined(__DragonFly__) /* Other BSD */
# include <sys/endian.h>
# if _BYTE_ORDER == _LITTLE_ENDIAN
#  define UA_LITTLE_ENDIAN 1
# endif
#elif defined(__APPLE__) /* Apple (MacOS, iOS) */
# include <libkern/OSByteOrder.h>
# if defined(__LITTLE_ENDIAN__)
#  define UA_LITTLE_ENDIAN 1
# endif
#elif defined(__QNX__) || defined(__QNXNTO__) /* QNX */
# include <gulliver.h>
# if defined(__LITTLEENDIAN__)
#  define UA_LITTLE_ENDIAN 1
# endif
#endif
#ifndef UA_LITTLE_ENDIAN
# define UA_LITTLE_ENDIAN 0
#endif

/* Can the integers be memcpy'd onto the network buffer? Add additional checks
 * here. Some platforms (e.g. QNX) have sizeof(bool) > 1. Manually disable
 * overlayed integer encoding if that is the case. */
#if (UA_LITTLE_ENDIAN == 1)
UA_STATIC_ASSERT(sizeof(bool) == 1, cannot_overlay_integers_with_large_bool);
# define UA_BINARY_OVERLAYABLE_INTEGER 1
#else
# define UA_BINARY_OVERLAYABLE_INTEGER 0
#endif

/**
 * Float Endianness
 * ^^^^^^^^^^^^^^^^
 * The definition ``UA_FLOAT_IEEE754`` is set to true when the floating point
 * number representation of the target architecture is IEEE 754. The definition
 * ``UA_FLOAT_LITTLE_ENDIAN`` is set to true when the floating point number
 * representation is in little-endian encoding. */

#if defined(_WIN32)
# define UA_FLOAT_IEEE754 1
#elif defined(__i386__) || defined(__x86_64__) || defined(__amd64__) || \
    defined(__ia64__) || defined(__powerpc__) || defined(__sparc__) || \
    defined(__arm__)
# define UA_FLOAT_IEEE754 1
#elif defined(__STDC_IEC_559__)
# define UA_FLOAT_IEEE754 1
#else
# define UA_FLOAT_IEEE754 0
#endif

/* Wikipedia says (https://en.wikipedia.org/wiki/Endianness): Although the
 * ubiquitous x86 processors of today use little-endian storage for all types of
 * data (integer, floating point, BCD), there are a number of hardware
 * architectures where floating-point numbers are represented in big-endian form
 * while integers are represented in little-endian form. */
#if defined(_WIN32)
# define UA_FLOAT_LITTLE_ENDIAN 1
#elif defined(__i386__) || defined(__x86_64__) || defined(__amd64__)
# define UA_FLOAT_LITTLE_ENDIAN 1
#elif defined(__FLOAT_WORD_ORDER__) && defined(__ORDER_LITTLE_ENDIAN__) && \
    (__FLOAT_WORD_ORDER__ == __ORDER_LITTLE_ENDIAN__) /* Defined only in GCC */
# define UA_FLOAT_LITTLE_ENDIAN 1
#elif defined(__FLOAT_WORD_ORDER) && defined(__LITTLE_ENDIAN) && \
    (__FLOAT_WORD_ORDER == __LITTLE_ENDIAN) /* Defined only in GCC */
<<<<<<< HEAD
# define UA_BINARY_OVERLAYABLE_FLOAT 1
#elif defined(__linux__) /* Linux (including Android) */
# include <endian.h>
# if defined(__ANDROID__)
#  if __BYTE_ORDER == __LITTLE_ENDIAN
#   define UA_BINARY_OVERLAYABLE_INTEGER 1
#  endif
# elif __FLOAT_WORD_ORDER == __LITTLE_ENDIAN
#  define UA_BINARY_OVERLAYABLE_FLOAT 1
# endif
=======
# define UA_FLOAT_LITTLE_ENDIAN 1
#endif
#ifndef UA_FLOAT_LITTLE_ENDIAN
# define UA_FLOAT_LITTLE_ENDIAN 0
>>>>>>> b02d84a0
#endif

/* Only if the floating points are litle-endian **and** in IEEE 754 format can
 * we memcpy directly onto the network buffer. */
#if (UA_FLOAT_IEEE754 == 1) && (UA_FLOAT_LITTLE_ENDIAN == 1)
# define UA_BINARY_OVERLAYABLE_FLOAT 1
#else
# define UA_BINARY_OVERLAYABLE_FLOAT 0
#endif

#ifdef __cplusplus
} // extern "C"
#endif

#endif /* UA_CONFIG_H_ */<|MERGE_RESOLUTION|>--- conflicted
+++ resolved
@@ -286,23 +286,10 @@
 # define UA_FLOAT_LITTLE_ENDIAN 1
 #elif defined(__FLOAT_WORD_ORDER) && defined(__LITTLE_ENDIAN) && \
     (__FLOAT_WORD_ORDER == __LITTLE_ENDIAN) /* Defined only in GCC */
-<<<<<<< HEAD
-# define UA_BINARY_OVERLAYABLE_FLOAT 1
-#elif defined(__linux__) /* Linux (including Android) */
-# include <endian.h>
-# if defined(__ANDROID__)
-#  if __BYTE_ORDER == __LITTLE_ENDIAN
-#   define UA_BINARY_OVERLAYABLE_INTEGER 1
-#  endif
-# elif __FLOAT_WORD_ORDER == __LITTLE_ENDIAN
-#  define UA_BINARY_OVERLAYABLE_FLOAT 1
-# endif
-=======
 # define UA_FLOAT_LITTLE_ENDIAN 1
 #endif
 #ifndef UA_FLOAT_LITTLE_ENDIAN
 # define UA_FLOAT_LITTLE_ENDIAN 0
->>>>>>> b02d84a0
 #endif
 
 /* Only if the floating points are litle-endian **and** in IEEE 754 format can
