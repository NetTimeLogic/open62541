/* This Source Code Form is subject to the terms of the Mozilla Public
 * License, v. 2.0. If a copy of the MPL was not distributed with this
 * file, You can obtain one at http://mozilla.org/MPL/2.0/.
 *
 * Copyright (c) 2017-2018 Fraunhofer IOSB (Author: Andreas Ebner)
 * Copyright (c) 2019 Kalycito Infotech Private Limited
 */

#ifndef UA_SERVER_PUBSUB_H
#define UA_SERVER_PUBSUB_H

#include <open62541/server.h>

_UA_BEGIN_DECLS

#ifdef UA_ENABLE_PUBSUB

/**
 * .. _pubsub:
 *
 * Publish/Subscribe
 * =================
 *
 * Work in progress!
 * This part will be a new chapter later.
 *
 * TODO: write general PubSub introduction
 *
 * The Publish/Subscribe (PubSub) extension for OPC UA enables fast and efficient
 * 1:m communication. The PubSub extension is protocol agnostic and can be used
 * with broker based protocols like MQTT and AMQP or brokerless implementations like UDP-Multicasting.
 *
 * The PubSub API uses the following scheme:
 *
 * 1. Create a configuration for the needed PubSub element.
 *
 * 2. Call the add[element] function and pass in the configuration.
 *
 * 3. The add[element] function returns the unique nodeId of the internally created element.
 *
 * Take a look on the PubSub Tutorials for mor details about the API usage.::
 *
 *  +-----------+
 *  | UA_Server |
 *  +-----------+
 *   |    |
 *   |    |
 *   |    |
 *   |    |  +----------------------+
 *   |    +--> UA_PubSubConnection  |  UA_Server_addPubSubConnection
 *   |       +----------------------+
 *   |        |    |
 *   |        |    |    +----------------+
 *   |        |    +----> UA_WriterGroup |  UA_PubSubConnection_addWriterGroup
 *   |        |         +----------------+
 *   |        |              |
 *   |        |              |    +------------------+
 *   |        |              +----> UA_DataSetWriter |  UA_WriterGroup_addDataSetWriter  +-+
 *   |        |                   +------------------+                                     |
 *   |        |                                                                            |
 *   |        |         +----------------+                                                 | r
 *   |        +---------> UA_ReaderGroup |                                                 | e
 *   |                  +----------------+                                                 | f
 *   |                                                                                     |
 *   |       +---------------------------+                                                 |
 *   +-------> UA_PubSubPublishedDataSet |  UA_Server_addPublishedDataSet                <-+
 *           +---------------------------+
 *                 |
 *                 |    +-----------------+
 *                 +----> UA_DataSetField |  UA_PublishedDataSet_addDataSetField
 *                      +-----------------+
 *
 * PubSub compile flags
 * --------------------
 *
 * **UA_ENABLE_PUBSUB**
 *  Enable the experimental OPC UA PubSub support. The option will include the PubSub UDP multicast plugin. Disabled by default.
 * **UA_ENABLE_PUBSUB_DELTAFRAMES**
 *  The PubSub messages differentiate between keyframe (all published values contained) and deltaframe (only changed values contained) messages.
 *  Deltaframe messages creation consumes some additional ressources and can be disabled with this flag. Disabled by default.
 *  Compile the human-readable name of the StatusCodes into the binary. Disabled by default.
 * **UA_ENABLE_PUBSUB_INFORMATIONMODEL**
 *  Enable the information model representation of the PubSub configuration. For more details take a look at the following section `PubSub Information Model Representation`. Disabled by default.
 *
 * PubSub Information Model Representation
 * ---------------------------------------
 * .. _pubsub_informationmodel:
 *
 * The complete PubSub configuration is available inside the information model.
 * The entry point is the node 'PublishSubscribe, located under the Server node.
 * The standard defines for PubSub no new Service set. The configuration can optionally
 * done over methods inside the information model. The information model representation
 * of the current PubSub configuration is generated automatically. This feature
 * can enabled/disable by changing the UA_ENABLE_PUBSUB_INFORMATIONMODEL option.
 *
 * Connections
 * -----------
 * The PubSub connections are the abstraction between the concrete transport protocol
 * and the PubSub functionality. It is possible to create multiple connections with
 * different transport protocols at runtime.
 *
 * Take a look on the PubSub Tutorials for mor details about the API usage.
 */

typedef enum {
    UA_PUBSUB_PUBLISHERID_NUMERIC,
    UA_PUBSUB_PUBLISHERID_STRING
} UA_PublisherIdType;

#ifdef UA_ENABLE_PUBSUB_ETH_UADP_ETF
typedef struct {
    UA_Int32 socketPriority;
    UA_Boolean sotxtimeEnabled;
    /* SO_TXTIME-specific additional socket config */
    UA_Int32 sotxtimeDeadlinemode;
    UA_Int32 sotxtimeReceiveerrors;
} UA_ETFConfiguration;
#endif

typedef struct {
    UA_String name;
    UA_Boolean enabled;
    UA_PublisherIdType publisherIdType;
    union { /* std: valid types UInt or String */
        UA_UInt32 numeric;
        UA_String string;
    } publisherId;
    UA_String transportProfileUri;
    UA_Variant address;
    size_t connectionPropertiesSize;
    UA_KeyValuePair *connectionProperties;
    UA_Variant connectionTransportSettings;
#ifdef UA_ENABLE_PUBSUB_ETH_UADP_ETF
    /* ETF related connection configuration - Not in PubSub specfication */
    UA_ETFConfiguration etfConfiguration;
#endif
} UA_PubSubConnectionConfig;

UA_StatusCode UA_EXPORT
UA_Server_addPubSubConnection(UA_Server *server,
                              const UA_PubSubConnectionConfig *connectionConfig,
                              UA_NodeId *connectionIdentifier);

/* Returns a deep copy of the config */
UA_StatusCode UA_EXPORT
UA_Server_getPubSubConnectionConfig(UA_Server *server,
                                    const UA_NodeId connection,
                                    UA_PubSubConnectionConfig *config);

/* Remove Connection, identified by the NodeId. Deletion of Connection
 * removes all contained WriterGroups and Writers. */
UA_StatusCode UA_EXPORT
UA_Server_removePubSubConnection(UA_Server *server, const UA_NodeId connection);

/**
 * PublishedDataSets
 * -----------------
 * The PublishedDataSets (PDS) are containers for the published information. The
 * PDS contain the published variables and meta informations. The metadata is
 * commonly autogenerated or given as constant argument as part of the template
 * functions. The template functions are standard defined and intended for
 * configuration tools. You should normally create a empty PDS and call the
 * functions to add new fields. */

/* The UA_PUBSUB_DATASET_PUBLISHEDITEMS has currently no additional members and
 * thus no dedicated config structure. */

typedef enum {
    UA_PUBSUB_DATASET_PUBLISHEDITEMS,
    UA_PUBSUB_DATASET_PUBLISHEDEVENTS,
    UA_PUBSUB_DATASET_PUBLISHEDITEMS_TEMPLATE,
    UA_PUBSUB_DATASET_PUBLISHEDEVENTS_TEMPLATE,
} UA_PublishedDataSetType;

typedef struct {
    UA_DataSetMetaDataType metaData;
    size_t variablesToAddSize;
    UA_PublishedVariableDataType *variablesToAdd;
} UA_PublishedDataItemsTemplateConfig;

typedef struct {
    UA_NodeId eventNotfier;
    UA_ContentFilter filter;
} UA_PublishedEventConfig;

typedef struct {
    UA_DataSetMetaDataType metaData;
    UA_NodeId eventNotfier;
    size_t selectedFieldsSize;
    UA_SimpleAttributeOperand *selectedFields;
    UA_ContentFilter filter;
} UA_PublishedEventTemplateConfig;

/* Configuration structure for PublishedDataSet */
typedef struct {
    UA_String name;
    UA_PublishedDataSetType publishedDataSetType;
    union {
        /* The UA_PUBSUB_DATASET_PUBLISHEDITEMS has currently no additional members
         * and thus no dedicated config structure.*/
        UA_PublishedDataItemsTemplateConfig itemsTemplate;
        UA_PublishedEventConfig event;
        UA_PublishedEventTemplateConfig eventTemplate;
    } config;
} UA_PublishedDataSetConfig;

void UA_EXPORT
UA_PublishedDataSetConfig_clear(UA_PublishedDataSetConfig *pdsConfig);

typedef struct {
    UA_StatusCode addResult;
    size_t fieldAddResultsSize;
    UA_StatusCode *fieldAddResults;
    UA_ConfigurationVersionDataType configurationVersion;
} UA_AddPublishedDataSetResult;

UA_AddPublishedDataSetResult UA_EXPORT
UA_Server_addPublishedDataSet(UA_Server *server,
                              const UA_PublishedDataSetConfig *publishedDataSetConfig,
                              UA_NodeId *pdsIdentifier);

/* Returns a deep copy of the config */
UA_StatusCode UA_EXPORT
UA_Server_getPublishedDataSetConfig(UA_Server *server, const UA_NodeId pds,
                                    UA_PublishedDataSetConfig *config);

/* Returns a deep copy of the DataSetMetaData for an specific PDS */
UA_StatusCode UA_EXPORT
UA_Server_getPublishedDataSetMetaData(UA_Server *server, const UA_NodeId pds,
                                      UA_DataSetMetaDataType *metaData);

/* Remove PublishedDataSet, identified by the NodeId. Deletion of PDS removes
 * all contained and linked PDS Fields. Connected WriterGroups will be also
 * removed. */
UA_StatusCode UA_EXPORT
UA_Server_removePublishedDataSet(UA_Server *server, const UA_NodeId pds);

/**
 * DataSetFields
 * -------------
 * The description of published variables is named DataSetField. Each
 * DataSetField contains the selection of one information model node. The
 * DataSetField has additional parameters for the publishing, sampling and error
 * handling process. */

typedef struct{
    UA_ConfigurationVersionDataType configurationVersion;
    UA_String fieldNameAlias;
    UA_Boolean promotedField;
    UA_PublishedVariableDataType publishParameters;
    /* non std. field */
    UA_Boolean staticValueSourceEnabled;
    UA_DataValue staticValueSource;
} UA_DataSetVariableConfig;

typedef enum {
    UA_PUBSUB_DATASETFIELD_VARIABLE,
    UA_PUBSUB_DATASETFIELD_EVENT
} UA_DataSetFieldType;

typedef struct {
    UA_DataSetFieldType dataSetFieldType;
    union {
        /* events need other config later */
        UA_DataSetVariableConfig variable;
    } field;
} UA_DataSetFieldConfig;

void UA_EXPORT
UA_DataSetFieldConfig_clear(UA_DataSetFieldConfig *dataSetFieldConfig);

typedef struct {
    UA_StatusCode result;
    UA_ConfigurationVersionDataType configurationVersion;
} UA_DataSetFieldResult;

UA_DataSetFieldResult UA_EXPORT
UA_Server_addDataSetField(UA_Server *server,
                          const UA_NodeId publishedDataSet,
                          const UA_DataSetFieldConfig *fieldConfig,
                          UA_NodeId *fieldIdentifier);

/* Returns a deep copy of the config */
UA_StatusCode UA_EXPORT
UA_Server_getDataSetFieldConfig(UA_Server *server, const UA_NodeId dsf,
                                UA_DataSetFieldConfig *config);

UA_DataSetFieldResult UA_EXPORT
UA_Server_removeDataSetField(UA_Server *server, const UA_NodeId dsf);

/**
 * WriterGroup
 * -----------
 * All WriterGroups are created within a PubSubConnection and automatically
 * deleted if the connection is removed. The WriterGroup is primary used as
 * container for :ref:`dsw` and network message settings. The WriterGroup can be
 * imagined as producer of the network messages. The creation of network
 * messages is controlled by parameters like the publish interval, which is e.g.
 * contained in the WriterGroup. */

typedef enum {
    UA_PUBSUB_ENCODING_BINARY,
    UA_PUBSUB_ENCODING_JSON,
    UA_PUBSUB_ENCODING_UADP
} UA_PubSubEncodingType;

/**
 * WriterGroup
 * -----------
 * The message publishing can be configured for realtime requirements. The RT-levels
 * go along with different requirements. The below listed levels can be configured:
 *
 * UA_PUBSUB_RT_NONE -
 * ---> Description: Default "none-RT" Mode
 * ---> Requirements: -
 * ---> Restrictions: -
 * UA_PUBSUB_RT_DIRECT_VALUE_ACCESS (Preview - not implemented)
 * ---> Description: Normally, the latest value for each DataSetField is read out of the information model. Within this RT-mode, the
 * value source of each field configured as static pointer to an DataValue. The publish cycle won't use call the server read function.
 * ---> Requirements: All fields must be configured with a 'staticValueSource'.
 * ---> Restrictions: -
 * UA_PUBSUB_RT_FIXED_LENGTH (Preview - not implemented)
 * ---> Description: All DataSetFields have a known, non-changing length. The server will pre-generate some
 * buffers and use only memcopy operations to generate requested PubSub packages.
 * ---> Requirements: DataSetFields with variable size can't be used within this mode.
 * ---> Restrictions: The configuration must be frozen and changes are not allowed while the WriterGroup is 'Operational'.
 * UA_PUBSUB_RT_DETERMINISTIC (Preview - not implemented)
 * ---> Description: -
 * ---> Requirements: -
 * ---> Restrictions: -
 *
 * WARNING! For hard real time requirements the underlying system must be rt-capable.
 *
 */
typedef enum {
    UA_PUBSUB_RT_NONE = 0,
    UA_PUBSUB_RT_DIRECT_VALUE_ACCESS = 1,
    UA_PUBSUB_RT_FIXED_SIZE = 2,
    UA_PUBSUB_RT_DETERMINISTIC = 4,
} UA_PubSubRTLevel;

typedef struct {
    UA_String name;
    UA_Boolean enabled;
    UA_UInt16 writerGroupId;
    UA_Duration publishingInterval;
    UA_Double keepAliveTime;
    UA_Byte priority;
    UA_MessageSecurityMode securityMode;
    UA_ExtensionObject transportSettings;
    UA_ExtensionObject messageSettings;
    size_t groupPropertiesSize;
    UA_KeyValuePair *groupProperties;
    UA_PubSubEncodingType encodingMimeType;

    /* non std. config parameter. maximum count of embedded DataSetMessage in
     * one NetworkMessage */
    UA_UInt16 maxEncapsulatedDataSetMessageCount;
    /* non std. field */
    UA_PubSubRTLevel rtLevel;
} UA_WriterGroupConfig;

void UA_EXPORT
UA_WriterGroupConfig_clear(UA_WriterGroupConfig *writerGroupConfig);

/* Add a new WriterGroup to an existing Connection */
UA_StatusCode UA_EXPORT
UA_Server_addWriterGroup(UA_Server *server, const UA_NodeId connection,
                         const UA_WriterGroupConfig *writerGroupConfig,
                         UA_NodeId *writerGroupIdentifier);

/* Returns a deep copy of the config */
UA_StatusCode UA_EXPORT
UA_Server_getWriterGroupConfig(UA_Server *server, const UA_NodeId writerGroup,
                               UA_WriterGroupConfig *config);

UA_StatusCode UA_EXPORT
UA_Server_updateWriterGroupConfig(UA_Server *server, UA_NodeId writerGroupIdentifier,
                                  const UA_WriterGroupConfig *config);

UA_StatusCode UA_EXPORT
UA_Server_removeWriterGroup(UA_Server *server, const UA_NodeId writerGroup);

UA_StatusCode UA_EXPORT
UA_Server_freezeWriterGroupConfiguration(UA_Server *server, const UA_NodeId writerGroup);

UA_StatusCode UA_EXPORT
UA_Server_unfreezeWriterGroupConfiguration(UA_Server *server, const UA_NodeId writerGroup);

UA_StatusCode UA_EXPORT
UA_Server_setWriterGroupOperational(UA_Server *server, const UA_NodeId writerGroup);

UA_StatusCode UA_EXPORT
UA_Server_setWriterGroupDisabled(UA_Server *server, const UA_NodeId writerGroup);

/**
<<<<<<< HEAD
=======
 * .. _dsw:
 *
>>>>>>> 8a38852f
 * DataSetWriter
 * -------------
 * The DataSetWriters are the glue between the WriterGroups and the
 * PublishedDataSets. The DataSetWriter contain configuration parameters and
 * flags which influence the creation of DataSet messages. These messages are
 * encapsulated inside the network message. The DataSetWriter must be linked
 * with an existing PublishedDataSet and be contained within a WriterGroup. */

typedef struct {
    UA_String name;
    UA_UInt16 dataSetWriterId;
    UA_DataSetFieldContentMask dataSetFieldContentMask;
    UA_UInt32 keyFrameCount;
    UA_ExtensionObject messageSettings;
    UA_ExtensionObject transportSettings;
    UA_String dataSetName;
    size_t dataSetWriterPropertiesSize;
    UA_KeyValuePair *dataSetWriterProperties;
} UA_DataSetWriterConfig;

void UA_EXPORT
UA_DataSetWriterConfig_clear(UA_DataSetWriterConfig *pdsConfig);

/* Add a new DataSetWriter to a existing WriterGroup. The DataSetWriter must be
 * coupled with a PublishedDataSet on creation.
 *
 * Part 14, 7.1.5.2.1 defines: The link between the PublishedDataSet and
 * DataSetWriter shall be created when an instance of the DataSetWriterType is
 * created. */
UA_StatusCode UA_EXPORT
UA_Server_addDataSetWriter(UA_Server *server,
                           const UA_NodeId writerGroup, const UA_NodeId dataSet,
                           const UA_DataSetWriterConfig *dataSetWriterConfig,
                           UA_NodeId *writerIdentifier);

/* Returns a deep copy of the config */
UA_StatusCode UA_EXPORT
UA_Server_getDataSetWriterConfig(UA_Server *server, const UA_NodeId dsw,
                                 UA_DataSetWriterConfig *config);

UA_StatusCode UA_EXPORT
UA_Server_removeDataSetWriter(UA_Server *server, const UA_NodeId dsw);

/**
 * DataSetReader
 * -------------
 * DataSetReader can receive NetworkMessages with the DataSet
 * of interest sent by the Publisher. DataSetReaders represent
 * the configuration necessary to receive and process DataSetMessages
 * on the Subscriber side */

/* Parameters for PubSubSecurity */
typedef struct {
    UA_Int32 securityMode;          /* placeholder datatype 'MessageSecurityMode' */
    UA_String securityGroupId;
    size_t keyServersSize;
    UA_Int32 *keyServers;
} UA_PubSubSecurityParameters;

/* Parameters for PubSub DataSetReader Configuration */
typedef struct {
    UA_String name;
    UA_Variant publisherId;
    UA_UInt16 writerGroupId;
    UA_UInt16 dataSetWriterId;
    UA_DataSetMetaDataType dataSetMetaData;
    UA_DataSetFieldContentMask dataSetFieldContentMask;
    UA_Double messageReceiveTimeout;
    UA_PubSubSecurityParameters securityParameters;
    UA_ExtensionObject messageSettings;
    UA_ExtensionObject transportSettings;
    UA_TargetVariablesDataType subscribedDataSetTarget;
} UA_DataSetReaderConfig;

/* Update configuration to the dataSetReader */
UA_StatusCode UA_EXPORT
UA_Server_DataSetReader_updateConfig(UA_Server *server, UA_NodeId dataSetReaderIdentifier,
                                   UA_NodeId readerGroupIdentifier, const UA_DataSetReaderConfig *config);

/* Get configuration of the dataSetReader */
UA_StatusCode UA_EXPORT
UA_Server_DataSetReader_getConfig(UA_Server *server, UA_NodeId dataSetReaderIdentifier,
                                 UA_DataSetReaderConfig *config);

/* Return Status Code after creating TargetVariables in Subscriber AddressSpace
 * TargetVariables define a list of variable mappings between received DataSet fields
 * and the TargetVariables in the Subscriber AddressSpace */
UA_StatusCode UA_EXPORT
UA_Server_DataSetReader_createTargetVariables(UA_Server *server, UA_NodeId dataSetReaderIdentifier,
                                             UA_TargetVariablesDataType* targetVariables);

/* To Do:Implementation of SubscribedDataSetMirrorType
 * UA_StatusCode
 * A_PubSubDataSetReader_createDataSetMirror(UA_Server *server, UA_NodeId dataSetReaderIdentifier,
 * UA_SubscribedDataSetMirrorDataType* mirror) */

/**
 * ReaderGroup
 * -----------
 * All ReaderGroups are created within a PubSubConnection and automatically
 * deleted if the connection is removed. */

/* ReaderGroup configuration */
typedef struct {
    UA_String name;
    UA_PubSubSecurityParameters securityParameters;
    /* non std. field */
    UA_PubSubRTLevel rtLevel;
} UA_ReaderGroupConfig;

/* Add DataSetReader to the ReaderGroup */
UA_StatusCode UA_EXPORT
UA_Server_addDataSetReader(UA_Server *server, UA_NodeId readerGroupIdentifier,
                                      const UA_DataSetReaderConfig *dataSetReaderConfig,
                                      UA_NodeId *readerIdentifier);

/* Remove DataSetReader from ReaderGroup */
UA_StatusCode UA_EXPORT
UA_Server_removeDataSetReader(UA_Server *server, UA_NodeId readerIdentifier);

/* To Do: Update Configuration of ReaderGroup
 * UA_StatusCode UA_EXPORT
 * UA_Server_ReaderGroup_updateConfig(UA_Server *server, UA_NodeId readerGroupIdentifier,
 *                                    const UA_ReaderGroupConfig *config);
 */

/* Get configuraiton of ReaderGroup */
UA_StatusCode UA_EXPORT
UA_Server_ReaderGroup_getConfig(UA_Server *server, UA_NodeId readerGroupIdentifier,
                               UA_ReaderGroupConfig *config);

/* Add ReaderGroup to the created connection */
UA_StatusCode UA_EXPORT
UA_Server_addReaderGroup(UA_Server *server, UA_NodeId connectionIdentifier,
                                   const UA_ReaderGroupConfig *readerGroupConfig,
                                   UA_NodeId *readerGroupIdentifier);

/* Remove ReaderGroup from connection */
UA_StatusCode UA_EXPORT
UA_Server_removeReaderGroup(UA_Server *server, UA_NodeId groupIdentifier);

UA_StatusCode UA_EXPORT
UA_Server_freezeReaderGroupConfiguration(UA_Server *server, const UA_NodeId readerGroupId);

UA_StatusCode UA_EXPORT
UA_Server_unfreezeReaderGroupConfiguration(UA_Server *server, const UA_NodeId readerGroupId);

UA_StatusCode UA_EXPORT
UA_Server_setReaderGroupOperational(UA_Server *server, const UA_NodeId readerGroupId);

UA_StatusCode UA_EXPORT
UA_Server_setReaderGroupDisabled(UA_Server *server, const UA_NodeId readerGroupId);

#endif /* UA_ENABLE_PUBSUB */

_UA_END_DECLS

#endif /* UA_SERVER_PUBSUB_H */<|MERGE_RESOLUTION|>--- conflicted
+++ resolved
@@ -394,11 +394,8 @@
 UA_Server_setWriterGroupDisabled(UA_Server *server, const UA_NodeId writerGroup);
 
 /**
-<<<<<<< HEAD
-=======
  * .. _dsw:
  *
->>>>>>> 8a38852f
  * DataSetWriter
  * -------------
  * The DataSetWriters are the glue between the WriterGroups and the
