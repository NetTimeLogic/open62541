--- conflicted
+++ resolved
@@ -5,7 +5,6 @@
  *      Author: mrt
  */
 
-<<<<<<< HEAD
 #include "ua_xml.h"
 
 // FIXME: most of the following code should be generated as a template from the ns0-defining xml-files
@@ -31,7 +30,7 @@
 	nodeid.namespace = ns->namespaceId;
 	nodeid.identifier.numeric = ns0id;
 	nodeid.encodingByte = UA_NODEIDTYPE_FOURBYTE;
-	const UA_Node *result;
+	const UA_Node* result;
 	Namespace_get(ns,&nodeid,&result,&lock);
 	if (result->nodeClass == UA_NODECLASS_VARIABLE) {
 		UA_VariableNode* variable = (UA_VariableNode*) result;
@@ -40,132 +39,6 @@
 			if (variable->value.data == UA_NULL) {
 				UA_alloc((void**)&(variable->value.data), sizeof(void*));
 				variable->value.data[0] = UA_NULL;
-=======
-#include <expat.h>
-#include <stdio.h>
-#include <stdlib.h>
-#include <string.h> // strlen
-#include <ctype.h> // isspace
-#include <unistd.h> // read
-
-#include "opcua.h"
-#include "ua_namespace.h"
-
-// some typedefs for typical arguments in this module
-typedef char const * const XML_Attr;
-typedef char const * cstring;
-
-// FIXME: We might want to have these classes and their methods defined in opcua.h
-/** NodeSetAlias - a readable shortcut for References */
-typedef struct UA_NodeSetAlias {
-	UA_String alias;
-	UA_String value;
-} UA_NodeSetAlias;
-UA_Int32 UA_NodeSetAlias_init(UA_NodeSetAlias* p) {
-	UA_String_init(&(p->alias));
-	UA_String_init(&(p->value));
-	return UA_SUCCESS;
-}
-UA_Int32 UA_NodeSetAlias_new(UA_NodeSetAlias** p) {
-	UA_alloc((void** )p, sizeof(UA_NodeSetAlias));
-	UA_NodeSetAlias_init(*p);
-	return UA_SUCCESS;
-}
-/* References */
-typedef struct UA_NodeSetReferences {
-	UA_Int32 size;
-	UA_ReferenceNode** references;
-} UA_NodeSetReferences;
-UA_Int32 UA_NodeSetReferences_init(UA_NodeSetReferences* p) {
-	p->size = -1;
-	p->references = UA_NULL;
-	return UA_SUCCESS;
-}
-UA_Int32 UA_NodeSetReferences_new(UA_NodeSetReferences** p) {
-	UA_alloc((void** )p, sizeof(UA_NodeSetReferences));
-	UA_NodeSetReferences_init(*p);
-	return UA_SUCCESS;
-}
-UA_Int32 UA_ReferenceNode_println(cstring label, UA_ReferenceNode *a) {
-	printf("%s{referenceType=%d, target=%d, isInverse=%d}\n",
-			label,
-			a->referenceTypeId.identifier.numeric,
-			a->targetId.nodeId.identifier.numeric,
-			a->isInverse);
-	return UA_SUCCESS;
-}
-UA_Int32 UA_NodeSetReferences_println(cstring label, UA_NodeSetReferences *p) {
-	UA_Int32 i;
-	for (i = 0; i < p->size; i++) {
-		UA_ReferenceNode* a = p->references[i];
-		printf("References addr=%p, ", (void*) a);
-		if (a) {
-			UA_ReferenceNode_println("node=",a);
-		}
-		printf("\n");
-	}
-	return UA_SUCCESS;
-}
-
-/* The current set of aliases */
-typedef struct UA_NodeSetAliases {
-	UA_Int32 size;
-	UA_NodeSetAlias** aliases;
-} UA_NodeSetAliases;
-UA_Int32 UA_NodeSetAliases_init(UA_NodeSetAliases* p) {
-	p->size = -1;
-	p->aliases = UA_NULL;
-	return UA_SUCCESS;
-}
-UA_Int32 UA_NodeSetAliases_new(UA_NodeSetAliases** p) {
-	UA_alloc((void** )p, sizeof(UA_NodeSetAliases));
-	UA_NodeSetAliases_init(*p);
-	return UA_SUCCESS;
-}
-UA_Int32 UA_NodeSetAliases_println(cstring label, UA_NodeSetAliases *p) {
-	UA_Int32 i;
-	for (i = 0; i < p->size; i++) {
-		UA_NodeSetAlias* a = p->aliases[i];
-		printf("Alias addr=%p, ", (void*) a);
-		if (a) {
-			printf("alias='%.*s', value='%.*s'", a->alias.length, a->alias.data, a->value.length, a->value.data);
-		}
-		printf("\n");
-	}
-	return UA_SUCCESS;
-}
-
-/* A nodeset consist of a namespace and a list of aliases */
-typedef struct UA_NodeSet {
-	Namespace* ns;
-	UA_NodeSetAliases aliases;
-} UA_NodeSet;
-UA_Int32 UA_NodeSet_init(UA_NodeSet* p) {
-	Namespace_new(&(p->ns), 100, 9999); // FIXME: Set a correct nsid
-	p->aliases.size = -1;
-	p->aliases.aliases = UA_NULL;
-	return UA_SUCCESS;
-}
-UA_Int32 UA_NodeSet_new(UA_NodeSet** p) {
-	UA_alloc((void** )p, sizeof(UA_NodeSet));
-	UA_NodeSet_init(*p);
-	return UA_SUCCESS;
-}
-UA_Int32 UA_NodeId_copycstring(cstring src, UA_NodeId* dst, UA_NodeSetAliases* aliases) {
-	dst->encodingByte = UA_NODEIDTYPE_FOURBYTE;
-	dst->namespace = 0;
-	dst->identifier.numeric = 0;
-	// FIXME: assumes i=nnnn, does not care for aliases as of now
-	if (src[1] == '=') {
-		dst->identifier.numeric = atoi(&src[2]);
-	} else {
-		UA_Int32 i;
-		for (i = 0; i < aliases->size && dst->identifier.numeric == 0; ++i) {
-			if (0
-					== strncmp((char const*) src, (char const*) aliases->aliases[i]->alias.data,
-							aliases->aliases[i]->alias.length)) {
-				dst->identifier.numeric = atoi((char const*) &(aliases->aliases[i]->value.data[2]));
->>>>>>> 418b701d
 			}
 			if (UA_NodeId_isBuiltinType(&variable->dataType)) {
 				variable->value.data[0] = p;
@@ -340,13 +213,14 @@
 	UA_Int32 i=0;
 	UA_Int32 retval=UA_SUCCESS;
 	UA_DateTime tStart = UA_DateTime_now();
-	// encoding takes roundabout 10 ns on my virtual machine with -O0, so 1E5 takes a second
+	// encoding takes roundabout 10 µs on my virtual machine with -O0, so 1E5 takes a second
 	for (i=0;i<1E5 && retval == UA_SUCCESS;i++) {
 		pos = 0;
 		sam.serverStatus.currentTime = UA_DateTime_now();
 		retval |= UAX_NodeId_encodeBinary(n.ns,&nodeid,&pos,&buffer);
 	}
 	UA_DateTime tEnd = UA_DateTime_now();
+	// tStart, tEnd count in 100 ns steps = 10 µs
 	UA_Double tDelta = ( tEnd - tStart ) / ( 10.0 * i);
 
 	printf("encode server node %d times: time/enc=%f us, retval=%d\n",i, tDelta, retval);
