/* This work is licensed under a Creative Commons CCZero 1.0 Universal License.
 * See http://creativecommons.org/publicdomain/zero/1.0/ for more information. */

#include <signal.h>
#include "open62541.h"

UA_Boolean running = true;
static void stopHandler(int sig) {
    running = false;
}

int main(void) {
    signal(SIGINT,  stopHandler);
    signal(SIGTERM, stopHandler);

    UA_ServerConfig *config = UA_ServerConfig_new_default();
    UA_Server *server = UA_Server_new(config);

    /* Create a rudimentary objectType
     *
     * Type:
     * + MamalType
     *  v- Class  = "mamalia"
     *  v- Species
     *  o- Abilities
     *      v- MakeSound
     *      v- Breathe = True
     *  + DogType
     *      v- Species = "Canis"
     *      v- Name
     *      o- Abilities
     *          v- MakeSound = "Wuff"
     *           v- FetchNewPaper
     */

<<<<<<< HEAD
    otAttr.description = UA_LOCALIZEDTEXT("en-US", "A mamal");
    otAttr.displayName = UA_LOCALIZEDTEXT("en-US", "MamalType");
=======
    UA_StatusCode retval;
    UA_ObjectTypeAttributes otAttr = UA_ObjectTypeAttributes_default;
    otAttr.description = UA_LOCALIZEDTEXT("en_US", "A mamal");
    otAttr.displayName = UA_LOCALIZEDTEXT("en_US", "MamalType");
>>>>>>> 0b8760ee
    UA_Server_addObjectTypeNode(server, UA_NODEID_NUMERIC(1, 10000),
                                UA_NODEID_NUMERIC(0, UA_NS0ID_BASEOBJECTTYPE),
                                UA_NODEID_NUMERIC(0, UA_NS0ID_HASSUBTYPE),
                                UA_QUALIFIEDNAME(1, "MamalType"), otAttr, NULL, NULL);

<<<<<<< HEAD
    UA_VariableAttributes   vAttr;
    UA_VariableAttributes_init(&vAttr);
    vAttr.description =  UA_LOCALIZEDTEXT("en-US", "This mamals class");
    vAttr.displayName =  UA_LOCALIZEDTEXT("en-US", "Class");
=======
    UA_VariableAttributes vAttr = UA_VariableAttributes_default;
    vAttr.description =  UA_LOCALIZEDTEXT("en_US", "This mamals class");
    vAttr.displayName =  UA_LOCALIZEDTEXT("en_US", "Class");
>>>>>>> 0b8760ee
    UA_String classVar = UA_STRING("mamalia");
    UA_Variant_setScalar(&vAttr.value, &classVar, &UA_TYPES[UA_TYPES_STRING]);
    UA_Server_addVariableNode(server, UA_NODEID_NUMERIC(1, 10001),
                              UA_NODEID_NUMERIC(1, 10000),
                              UA_NODEID_NUMERIC(0, UA_NS0ID_HASPROPERTY),
                              UA_QUALIFIEDNAME(1, "Class"), UA_NODEID_NULL,
                              vAttr, NULL, NULL);

<<<<<<< HEAD
    UA_VariableAttributes_init(&vAttr);
    vAttr.description =  UA_LOCALIZEDTEXT("en-US", "This mamals species");
    vAttr.displayName =  UA_LOCALIZEDTEXT("en-US", "Species");
=======
    vAttr = UA_VariableAttributes_default;
    vAttr.description =  UA_LOCALIZEDTEXT("en_US", "This mamals species");
    vAttr.displayName =  UA_LOCALIZEDTEXT("en_US", "Species");
>>>>>>> 0b8760ee
    UA_Server_addVariableNode(server, UA_NODEID_NUMERIC(1, 10002),
                              UA_NODEID_NUMERIC(1, 10000),
                              UA_NODEID_NUMERIC(0, UA_NS0ID_HASPROPERTY),
                              UA_QUALIFIEDNAME(1, "Species"), UA_NODEID_NULL,
                              vAttr, NULL, NULL);

<<<<<<< HEAD


    UA_ObjectTypeAttributes_init(&otAttr);
    otAttr.description = UA_LOCALIZEDTEXT("en-US", "A dog, subtype of mamal");
    otAttr.displayName = UA_LOCALIZEDTEXT("en-US", "DogType");
=======
    otAttr = UA_ObjectTypeAttributes_default;
    otAttr.description = UA_LOCALIZEDTEXT("en_US", "A dog, subtype of mamal");
    otAttr.displayName = UA_LOCALIZEDTEXT("en_US", "DogType");
>>>>>>> 0b8760ee
    UA_Server_addObjectTypeNode(server, UA_NODEID_NUMERIC(1, 20000),
                                UA_NODEID_NUMERIC(1, 10000),
                                UA_NODEID_NUMERIC(0, UA_NS0ID_HASSUBTYPE),
                                UA_QUALIFIEDNAME(1, "DogType"), otAttr, NULL, NULL);

<<<<<<< HEAD
    UA_VariableAttributes_init(&vAttr);
    vAttr.description =  UA_LOCALIZEDTEXT("en-US", "This dogs species");
    vAttr.displayName =  UA_LOCALIZEDTEXT("en-US", "Species");
=======
    vAttr = UA_VariableAttributes_default;
    vAttr.description =  UA_LOCALIZEDTEXT("en_US", "This dogs species");
    vAttr.displayName =  UA_LOCALIZEDTEXT("en_US", "Species");
>>>>>>> 0b8760ee
    UA_String defaultSpecies = UA_STRING("Canis");
    UA_Variant_setScalar(&vAttr.value, &defaultSpecies, &UA_TYPES[UA_TYPES_STRING]);
    UA_Server_addVariableNode(server, UA_NODEID_NUMERIC(1, 20001),
                              UA_NODEID_NUMERIC(1, 20000),
                              UA_NODEID_NUMERIC(0, UA_NS0ID_HASPROPERTY),
                              UA_QUALIFIEDNAME(1, "Species"), UA_NODEID_NULL,
                              vAttr, NULL, NULL);

<<<<<<< HEAD
    UA_VariableAttributes_init(&vAttr);
    vAttr.description =  UA_LOCALIZEDTEXT("en-US", "This dogs name");
    vAttr.displayName =  UA_LOCALIZEDTEXT("en-US", "Name");
=======
    vAttr = UA_VariableAttributes_default;
    vAttr.description =  UA_LOCALIZEDTEXT("en_US", "This dogs name");
    vAttr.displayName =  UA_LOCALIZEDTEXT("en_US", "Name");
>>>>>>> 0b8760ee
    UA_String defaultName = UA_STRING("unnamed dog");
    UA_Variant_setScalar(&vAttr.value, &defaultName, &UA_TYPES[UA_TYPES_STRING]);
    UA_Server_addVariableNode(server, UA_NODEID_NUMERIC(1, 20002),
                              UA_NODEID_NUMERIC(1, 20000),
                              UA_NODEID_NUMERIC(0, UA_NS0ID_HASPROPERTY),
                              UA_QUALIFIEDNAME(1, "Name"), UA_NODEID_NULL,
                              vAttr, NULL, NULL);

    /* Instatiate a dog named bello:
     * (O) Objects
     *   + O Bello <DogType>
     *     + Age
     *     + Name
     */

<<<<<<< HEAD
    UA_ObjectAttributes oAttr;
    UA_ObjectAttributes_init(&oAttr);
    oAttr.description = UA_LOCALIZEDTEXT("en-US", "A dog named Bello");
    oAttr.displayName = UA_LOCALIZEDTEXT("en-US", "Bello");
=======
    UA_ObjectAttributes oAttr = UA_ObjectAttributes_default;
    oAttr.description = UA_LOCALIZEDTEXT("en_US", "A dog named Bello");
    oAttr.displayName = UA_LOCALIZEDTEXT("en_US", "Bello");
>>>>>>> 0b8760ee
    UA_Server_addObjectNode(server, UA_NODEID_NUMERIC(1, 0),
                            UA_NODEID_NUMERIC(0, UA_NS0ID_OBJECTSFOLDER),
                            UA_NODEID_NUMERIC(0, UA_NS0ID_HASCOMPONENT),
                            UA_QUALIFIEDNAME(1, "Bello"), UA_NODEID_NUMERIC(1, 20000),
                            oAttr, NULL, NULL);

<<<<<<< HEAD
    UA_ObjectAttributes_init(&oAttr);
    oAttr.description = UA_LOCALIZEDTEXT("en-US", "Another dog");
    oAttr.displayName = UA_LOCALIZEDTEXT("en-US", "Dog2");
=======
    oAttr = UA_ObjectAttributes_default;
    oAttr.description = UA_LOCALIZEDTEXT("en_US", "Another dog");
    oAttr.displayName = UA_LOCALIZEDTEXT("en_US", "Dog2");
>>>>>>> 0b8760ee
    UA_Server_addObjectNode(server, UA_NODEID_NUMERIC(1, 0),
                            UA_NODEID_NUMERIC(0, UA_NS0ID_OBJECTSFOLDER),
                            UA_NODEID_NUMERIC(0, UA_NS0ID_HASCOMPONENT),
                            UA_QUALIFIEDNAME(1, "Dog2"), UA_NODEID_NUMERIC(1, 20000),
                            oAttr, NULL, NULL);

<<<<<<< HEAD
    UA_ObjectAttributes_init(&oAttr);
    oAttr.description = UA_LOCALIZEDTEXT("en-US", "A mamal");
    oAttr.displayName = UA_LOCALIZEDTEXT("en-US", "Mamal1");
=======
    oAttr = UA_ObjectAttributes_default;
    oAttr.description = UA_LOCALIZEDTEXT("en_US", "A mamal");
    oAttr.displayName = UA_LOCALIZEDTEXT("en_US", "Mamal1");
>>>>>>> 0b8760ee
    UA_Server_addObjectNode(server, UA_NODEID_NUMERIC(1, 0),
                            UA_NODEID_NUMERIC(0, UA_NS0ID_OBJECTSFOLDER),
                            UA_NODEID_NUMERIC(0, UA_NS0ID_HASCOMPONENT),
                            UA_QUALIFIEDNAME(1, "Mamal1"), UA_NODEID_NUMERIC(1, 10000),
                            oAttr, NULL, NULL);

    /* Run the server */
    retval = UA_Server_run(server, &running);
    UA_Server_delete(server);
    UA_ServerConfig_delete(config);
    return (int)retval;
}<|MERGE_RESOLUTION|>--- conflicted
+++ resolved
@@ -33,30 +33,18 @@
      *           v- FetchNewPaper
      */
 
-<<<<<<< HEAD
+    UA_StatusCode retval;
+    UA_ObjectTypeAttributes otAttr = UA_ObjectTypeAttributes_default;
     otAttr.description = UA_LOCALIZEDTEXT("en-US", "A mamal");
     otAttr.displayName = UA_LOCALIZEDTEXT("en-US", "MamalType");
-=======
-    UA_StatusCode retval;
-    UA_ObjectTypeAttributes otAttr = UA_ObjectTypeAttributes_default;
-    otAttr.description = UA_LOCALIZEDTEXT("en_US", "A mamal");
-    otAttr.displayName = UA_LOCALIZEDTEXT("en_US", "MamalType");
->>>>>>> 0b8760ee
     UA_Server_addObjectTypeNode(server, UA_NODEID_NUMERIC(1, 10000),
                                 UA_NODEID_NUMERIC(0, UA_NS0ID_BASEOBJECTTYPE),
                                 UA_NODEID_NUMERIC(0, UA_NS0ID_HASSUBTYPE),
                                 UA_QUALIFIEDNAME(1, "MamalType"), otAttr, NULL, NULL);
 
-<<<<<<< HEAD
-    UA_VariableAttributes   vAttr;
-    UA_VariableAttributes_init(&vAttr);
+    UA_VariableAttributes vAttr = UA_VariableAttributes_default;
     vAttr.description =  UA_LOCALIZEDTEXT("en-US", "This mamals class");
     vAttr.displayName =  UA_LOCALIZEDTEXT("en-US", "Class");
-=======
-    UA_VariableAttributes vAttr = UA_VariableAttributes_default;
-    vAttr.description =  UA_LOCALIZEDTEXT("en_US", "This mamals class");
-    vAttr.displayName =  UA_LOCALIZEDTEXT("en_US", "Class");
->>>>>>> 0b8760ee
     UA_String classVar = UA_STRING("mamalia");
     UA_Variant_setScalar(&vAttr.value, &classVar, &UA_TYPES[UA_TYPES_STRING]);
     UA_Server_addVariableNode(server, UA_NODEID_NUMERIC(1, 10001),
@@ -65,46 +53,26 @@
                               UA_QUALIFIEDNAME(1, "Class"), UA_NODEID_NULL,
                               vAttr, NULL, NULL);
 
-<<<<<<< HEAD
-    UA_VariableAttributes_init(&vAttr);
+    vAttr = UA_VariableAttributes_default;
     vAttr.description =  UA_LOCALIZEDTEXT("en-US", "This mamals species");
     vAttr.displayName =  UA_LOCALIZEDTEXT("en-US", "Species");
-=======
-    vAttr = UA_VariableAttributes_default;
-    vAttr.description =  UA_LOCALIZEDTEXT("en_US", "This mamals species");
-    vAttr.displayName =  UA_LOCALIZEDTEXT("en_US", "Species");
->>>>>>> 0b8760ee
     UA_Server_addVariableNode(server, UA_NODEID_NUMERIC(1, 10002),
                               UA_NODEID_NUMERIC(1, 10000),
                               UA_NODEID_NUMERIC(0, UA_NS0ID_HASPROPERTY),
                               UA_QUALIFIEDNAME(1, "Species"), UA_NODEID_NULL,
                               vAttr, NULL, NULL);
 
-<<<<<<< HEAD
-
-
-    UA_ObjectTypeAttributes_init(&otAttr);
+    otAttr = UA_ObjectTypeAttributes_default;
     otAttr.description = UA_LOCALIZEDTEXT("en-US", "A dog, subtype of mamal");
     otAttr.displayName = UA_LOCALIZEDTEXT("en-US", "DogType");
-=======
-    otAttr = UA_ObjectTypeAttributes_default;
-    otAttr.description = UA_LOCALIZEDTEXT("en_US", "A dog, subtype of mamal");
-    otAttr.displayName = UA_LOCALIZEDTEXT("en_US", "DogType");
->>>>>>> 0b8760ee
     UA_Server_addObjectTypeNode(server, UA_NODEID_NUMERIC(1, 20000),
                                 UA_NODEID_NUMERIC(1, 10000),
                                 UA_NODEID_NUMERIC(0, UA_NS0ID_HASSUBTYPE),
                                 UA_QUALIFIEDNAME(1, "DogType"), otAttr, NULL, NULL);
 
-<<<<<<< HEAD
-    UA_VariableAttributes_init(&vAttr);
+    vAttr = UA_VariableAttributes_default;
     vAttr.description =  UA_LOCALIZEDTEXT("en-US", "This dogs species");
     vAttr.displayName =  UA_LOCALIZEDTEXT("en-US", "Species");
-=======
-    vAttr = UA_VariableAttributes_default;
-    vAttr.description =  UA_LOCALIZEDTEXT("en_US", "This dogs species");
-    vAttr.displayName =  UA_LOCALIZEDTEXT("en_US", "Species");
->>>>>>> 0b8760ee
     UA_String defaultSpecies = UA_STRING("Canis");
     UA_Variant_setScalar(&vAttr.value, &defaultSpecies, &UA_TYPES[UA_TYPES_STRING]);
     UA_Server_addVariableNode(server, UA_NODEID_NUMERIC(1, 20001),
@@ -113,15 +81,9 @@
                               UA_QUALIFIEDNAME(1, "Species"), UA_NODEID_NULL,
                               vAttr, NULL, NULL);
 
-<<<<<<< HEAD
-    UA_VariableAttributes_init(&vAttr);
+    vAttr = UA_VariableAttributes_default;
     vAttr.description =  UA_LOCALIZEDTEXT("en-US", "This dogs name");
     vAttr.displayName =  UA_LOCALIZEDTEXT("en-US", "Name");
-=======
-    vAttr = UA_VariableAttributes_default;
-    vAttr.description =  UA_LOCALIZEDTEXT("en_US", "This dogs name");
-    vAttr.displayName =  UA_LOCALIZEDTEXT("en_US", "Name");
->>>>>>> 0b8760ee
     UA_String defaultName = UA_STRING("unnamed dog");
     UA_Variant_setScalar(&vAttr.value, &defaultName, &UA_TYPES[UA_TYPES_STRING]);
     UA_Server_addVariableNode(server, UA_NODEID_NUMERIC(1, 20002),
@@ -137,46 +99,27 @@
      *     + Name
      */
 
-<<<<<<< HEAD
-    UA_ObjectAttributes oAttr;
-    UA_ObjectAttributes_init(&oAttr);
+    UA_ObjectAttributes oAttr = UA_ObjectAttributes_default;
     oAttr.description = UA_LOCALIZEDTEXT("en-US", "A dog named Bello");
     oAttr.displayName = UA_LOCALIZEDTEXT("en-US", "Bello");
-=======
-    UA_ObjectAttributes oAttr = UA_ObjectAttributes_default;
-    oAttr.description = UA_LOCALIZEDTEXT("en_US", "A dog named Bello");
-    oAttr.displayName = UA_LOCALIZEDTEXT("en_US", "Bello");
->>>>>>> 0b8760ee
     UA_Server_addObjectNode(server, UA_NODEID_NUMERIC(1, 0),
                             UA_NODEID_NUMERIC(0, UA_NS0ID_OBJECTSFOLDER),
                             UA_NODEID_NUMERIC(0, UA_NS0ID_HASCOMPONENT),
                             UA_QUALIFIEDNAME(1, "Bello"), UA_NODEID_NUMERIC(1, 20000),
                             oAttr, NULL, NULL);
 
-<<<<<<< HEAD
-    UA_ObjectAttributes_init(&oAttr);
+    oAttr = UA_ObjectAttributes_default;
     oAttr.description = UA_LOCALIZEDTEXT("en-US", "Another dog");
     oAttr.displayName = UA_LOCALIZEDTEXT("en-US", "Dog2");
-=======
-    oAttr = UA_ObjectAttributes_default;
-    oAttr.description = UA_LOCALIZEDTEXT("en_US", "Another dog");
-    oAttr.displayName = UA_LOCALIZEDTEXT("en_US", "Dog2");
->>>>>>> 0b8760ee
     UA_Server_addObjectNode(server, UA_NODEID_NUMERIC(1, 0),
                             UA_NODEID_NUMERIC(0, UA_NS0ID_OBJECTSFOLDER),
                             UA_NODEID_NUMERIC(0, UA_NS0ID_HASCOMPONENT),
                             UA_QUALIFIEDNAME(1, "Dog2"), UA_NODEID_NUMERIC(1, 20000),
                             oAttr, NULL, NULL);
 
-<<<<<<< HEAD
-    UA_ObjectAttributes_init(&oAttr);
+    oAttr = UA_ObjectAttributes_default;
     oAttr.description = UA_LOCALIZEDTEXT("en-US", "A mamal");
     oAttr.displayName = UA_LOCALIZEDTEXT("en-US", "Mamal1");
-=======
-    oAttr = UA_ObjectAttributes_default;
-    oAttr.description = UA_LOCALIZEDTEXT("en_US", "A mamal");
-    oAttr.displayName = UA_LOCALIZEDTEXT("en_US", "Mamal1");
->>>>>>> 0b8760ee
     UA_Server_addObjectNode(server, UA_NODEID_NUMERIC(1, 0),
                             UA_NODEID_NUMERIC(0, UA_NS0ID_OBJECTSFOLDER),
                             UA_NODEID_NUMERIC(0, UA_NS0ID_HASCOMPONENT),
