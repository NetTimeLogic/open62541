--- conflicted
+++ resolved
@@ -356,14 +356,8 @@
     c->releaseSendBuffer = ServerNetworkLayerReleaseSendBuffer;
     c->releaseRecvBuffer = ServerNetworkLayerReleaseRecvBuffer;
     c->state = UA_CONNECTION_OPENING;
-<<<<<<< HEAD
     ConnectionMapping *nm;
     nm  = (ConnectionMapping *)realloc(layer->mappings, sizeof(ConnectionMapping)*(layer->mappingsSize+1));
-=======
-    struct ConnectionMapping *nm;
-    nm = realloc(layer->mappings,
-                 sizeof(struct ConnectionMapping)*(layer->mappingsSize+1));
->>>>>>> d3337226
     if(!nm) {
         UA_LOG_ERROR(layer->logger, UA_LOGCATEGORY_NETWORK,
                      "No memory for a new Connection");
@@ -451,10 +445,6 @@
 }
 
 static size_t
-<<<<<<< HEAD
-ServerNetworkLayerTCP_getJobs(UA_ServerNetworkLayer *nl, UA_Job **jobs, UA_UInt16 timeout) {
-    ServerNetworkLayerTCP *layer = (ServerNetworkLayerTCP *)nl->handle;
-=======
 removeClosedConnections(ServerNetworkLayerTCP *layer, UA_Job *js) {
     size_t c = 0;
     for(size_t i = 0; i < layer->mappingsSize; ++i) {
@@ -489,7 +479,6 @@
     size_t totalJobs = removeClosedConnections(layer, js);
 
     /* Listen on open sockets (including the server) */
->>>>>>> d3337226
     fd_set fdset, errset;
     UA_Int32 highestfd = setFDSet(layer, &fdset);
     setFDSet(layer, &errset);
@@ -519,22 +508,9 @@
         }
     }
 
-<<<<<<< HEAD
-    /* alloc enough space for a cleanup-connection and free-connection job per
-       resulted socket */
-    if(resultsize == 0)
-        return 0;
-    UA_Job *js = (UA_Job*)malloc(sizeof(UA_Job) * (size_t)resultsize * 2);
-    if(!js)
-        return 0;
-
-    /* read from established sockets */
+    /* Read from established sockets */
     size_t j = 0;
-=======
-    /* Read from established sockets */
->>>>>>> d3337226
     UA_ByteString buf = UA_BYTESTRING_NULL;
-    size_t j = 0;
     for(size_t i = 0; i < layer->mappingsSize && j < (size_t)resultsize; ++i) {
         if(!UA_fd_isset(layer->mappings[i].sockfd, &errset) &&
            !UA_fd_isset(layer->mappings[i].sockfd, &fdset))
@@ -691,7 +667,6 @@
     UA_String hostnameString = UA_STRING_NULL;
     UA_String pathString = UA_STRING_NULL;
     UA_UInt16 port = 0;
-<<<<<<< HEAD
     char hostname[512];
 
     UA_StatusCode parse_retval =
@@ -699,19 +674,6 @@
     if(parse_retval != UA_STATUSCODE_GOOD || hostnameString.length > 511) {
         UA_LOG_WARNING(logger, UA_LOGCATEGORY_NETWORK,
                        "Server url is invalid: %s", endpointUrl);
-=======
-    const char *path = NULL;
-
-    UA_StatusCode parse_retval = UA_EndpointUrl_split(endpointUrl, hostname, &port, &path);
-    if(parse_retval != UA_STATUSCODE_GOOD) {
-        if(parse_retval == UA_STATUSCODE_BADOUTOFRANGE)
-            UA_LOG_WARNING(logger, UA_LOGCATEGORY_NETWORK,
-                           "Server url is invalid: %s", endpointUrl);
-        else if(parse_retval == UA_STATUSCODE_BADATTRIBUTEIDINVALID)
-            UA_LOG_WARNING(logger, UA_LOGCATEGORY_NETWORK,
-                           "Server url does not begin with 'opc.tcp://'  '%s'",
-                           endpointUrl);
->>>>>>> d3337226
         return connection;
     }
     if(port == 0) {
