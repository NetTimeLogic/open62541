#include "ua_types.h"
#include "ua_server_internal.h"
#include "ua_securechannel_manager.h"
#include "ua_session_manager.h"
#include "ua_util.h"
#include "ua_services.h"
#include "ua_nodeids.h"

<<<<<<< HEAD
const char *UA_LoggerCategoryNames[3] = {"communication", "server", "userland"};

const UA_ServerConfig UA_ServerConfig_standard = {
        UA_TRUE,

        UA_TRUE,
        (char *[]){"user"},
        (char *[]){"password"},
        1,

        "urn:unconfigured:open62541:open62541Server"
};

=======
>>>>>>> 89ced7ef
/**********************/
/* Namespace Handling */
/**********************/

static void UA_ExternalNamespace_init(UA_ExternalNamespace *ens) {
	ens->index = 0;
	UA_String_init(&ens->url);
}

static void UA_ExternalNamespace_deleteMembers(UA_ExternalNamespace *ens) {
	UA_String_deleteMembers(&ens->url);
    ens->externalNodeStore.destroy(ens->externalNodeStore.ensHandle);
}

/*****************/
/* Configuration */
/*****************/

UA_Logger * UA_Server_getLogger(UA_Server *server) {
    return &server->logger;
}

void UA_Server_addNetworkLayer(UA_Server *server, UA_ServerNetworkLayer networkLayer) {
    UA_ServerNetworkLayer *newlayers =
        UA_realloc(server->nls, sizeof(UA_ServerNetworkLayer)*(server->nlsSize+1));
    if(!newlayers) {
        UA_LOG_ERROR(server->logger, UA_LOGGERCATEGORY_SERVER, "Networklayer added");
        return;
    }
    server->nls = newlayers;
    server->nls[server->nlsSize] = networkLayer;
    server->nlsSize++;

    if(networkLayer.discoveryUrl){
        if(server->description.discoveryUrlsSize < 0)
            server->description.discoveryUrlsSize = 0;
		UA_String* newUrls = UA_realloc(server->description.discoveryUrls,
                                        sizeof(UA_String)*(server->description.discoveryUrlsSize+1));
		if(!newUrls) {
			UA_LOG_ERROR(server->logger, UA_LOGGERCATEGORY_SERVER, "Adding discoveryUrl");
			return;
		}
		server->description.discoveryUrls = newUrls;
		UA_String_copy(networkLayer.discoveryUrl,
                       &server->description.discoveryUrls[server->description.discoveryUrlsSize]);
        server->description.discoveryUrlsSize++;
    }
}

void UA_Server_setServerCertificate(UA_Server *server, UA_ByteString certificate) {
    for(UA_Int32 i = 0; i < server->endpointDescriptionsSize; i++)
        UA_ByteString_copy(&certificate, &server->endpointDescriptions[i].serverCertificate);
}

void UA_Server_setLogger(UA_Server *server, UA_Logger logger) {
    server->logger = logger;
}

UA_UInt16 UA_Server_addNamespace(UA_Server *server, const char* name) {
    server->namespaces = UA_realloc(server->namespaces, sizeof(UA_String) * (server->namespacesSize+1));
    server->namespaces[server->namespacesSize] = UA_STRING_ALLOC(name);
    server->namespacesSize++;
    return server->namespacesSize-1;
}

/**********/
/* Server */
/**********/

/* The server needs to be stopped before it can be deleted */
void UA_Server_delete(UA_Server *server) {
	// Delete the timed work
	UA_Server_deleteTimedWork(server);

	// Delete all internal data
	UA_ApplicationDescription_deleteMembers(&server->description);
	UA_SecureChannelManager_deleteMembers(&server->secureChannelManager);
	UA_SessionManager_deleteMembers(&server->sessionManager);
	UA_NodeStore_delete(server->nodestore);
	UA_ByteString_deleteMembers(&server->serverCertificate);
    UA_Array_delete(server->namespaces, &UA_TYPES[UA_TYPES_STRING], server->namespacesSize);
	UA_Array_delete(server->endpointDescriptions, &UA_TYPES[UA_TYPES_ENDPOINTDESCRIPTION],
                    server->endpointDescriptionsSize);

	// Delete the network layers
	for(UA_Int32 i = 0; i < server->nlsSize; i++) {
		server->nls[i].free(server->nls[i].nlHandle);
	}
	UA_free(server->nls);

#ifdef UA_MULTITHREADING
	pthread_cond_destroy(&server->dispatchQueue_condition); // so the workers don't spin if the queue is empty
	rcu_barrier(); // wait for all scheduled call_rcu work to complete
#endif
	UA_free(server);
}

static UA_StatusCode readStatus(void *handle, UA_Boolean sourceTimeStamp, UA_DataValue *value) {
    UA_ServerStatusDataType *status = UA_ServerStatusDataType_new();
    status->startTime   = ((const UA_Server*)handle)->startTime;
    status->currentTime = UA_DateTime_now();
    status->state       = UA_SERVERSTATE_RUNNING;
    status->buildInfo.productUri = UA_STRING("http://www.open62541.org");
    status->buildInfo.manufacturerName = UA_STRING("open62541");
    status->buildInfo.productName = UA_STRING("open62541 OPC UA Server");
#define STRINGIFY(x) #x //some magic
#define TOSTRING(x) STRINGIFY(x) //some magic
    status->buildInfo.softwareVersion = UA_STRING(TOSTRING(OPEN62541_VERSION_MAJOR) "." TOSTRING(OPEN62541_VERSION_MINOR) "." TOSTRING(OPEN62541_VERSION_PATCH));
    status->buildInfo.buildNumber = UA_STRING("0");
    status->buildInfo.buildDate = ((const UA_Server*)handle)->buildDate;
    status->secondsTillShutdown = 0;

    value->value.type = &UA_TYPES[UA_TYPES_SERVERSTATUSDATATYPE];
	value->value.arrayLength = -1;
    value->value.data = status;
    value->value.arrayDimensionsSize = -1;
    value->value.arrayDimensions = UA_NULL;
    value->hasValue = UA_TRUE;
    if(sourceTimeStamp) {
        value->hasSourceTimestamp = UA_TRUE;
        value->sourceTimestamp = UA_DateTime_now();
    }
    return UA_STATUSCODE_GOOD;
}

static void releaseStatus(void *handle, UA_DataValue *value) {
    UA_free(value->value.data);
    value->value.data = UA_NULL;
    value->hasValue = UA_FALSE;
    UA_DataValue_deleteMembers(value);
}

static UA_StatusCode readNamespaces(void *handle, UA_Boolean sourceTimestamp, UA_DataValue *value) {
    UA_Server *server = (UA_Server*)handle;
    value->hasValue = UA_TRUE;
    value->value.storageType = UA_VARIANT_DATA_NODELETE;
    value->value.type = &UA_TYPES[UA_TYPES_STRING];
    value->value.arrayLength = server->namespacesSize;
    value->value.data = server->namespaces;
    if(sourceTimestamp) {
        value->hasSourceTimestamp = UA_TRUE;
        value->sourceTimestamp = UA_DateTime_now();
    }
    return UA_STATUSCODE_GOOD;
}

static void releaseNamespaces(void *handle, UA_DataValue *value) {
}

static UA_StatusCode readCurrentTime(void *handle, UA_Boolean sourceTimeStamp, UA_DataValue *value) {
	UA_DateTime *currentTime = UA_DateTime_new();
	if(!currentTime)
		return UA_STATUSCODE_BADOUTOFMEMORY;
	*currentTime = UA_DateTime_now();
	value->value.type = &UA_TYPES[UA_TYPES_DATETIME];
	value->value.arrayLength = -1;
	value->value.data = currentTime;
	value->value.arrayDimensionsSize = -1;
	value->value.arrayDimensions = NULL;
	value->hasValue = UA_TRUE;
	if(sourceTimeStamp) {
		value->hasSourceTimestamp = UA_TRUE;
		value->sourceTimestamp = *currentTime;
	}
	return UA_STATUSCODE_GOOD;
}

static void releaseCurrentTime(void *handle, UA_DataValue *value) {
	UA_DateTime_delete((UA_DateTime*)value->value.data);
}

static void copyNames(UA_Node *node, char *name) {
    node->browseName = UA_QUALIFIEDNAME_ALLOC(0, name);
    node->displayName = UA_LOCALIZEDTEXT_ALLOC("", name);
    node->description = UA_LOCALIZEDTEXT_ALLOC("", name);
}

static void addDataTypeNode(UA_Server *server, char* name, UA_UInt32 datatypeid, UA_Int32 parent) {
    UA_DataTypeNode *datatype = UA_DataTypeNode_new();
    copyNames((UA_Node*)datatype, name);
    datatype->nodeId.identifier.numeric = datatypeid;
    UA_Server_addNode(server, (UA_Node*)datatype,
                      &UA_EXPANDEDNODEID_NUMERIC(0, parent),
                      &UA_NODEID_NUMERIC(0, UA_NS0ID_ORGANIZES));
}

static UA_VariableTypeNode*
createVariableTypeNode(UA_Server *server, char* name, UA_UInt32 variabletypeid,
                       UA_Int32 parent, UA_Boolean abstract)
{
    UA_VariableTypeNode *variabletype = UA_VariableTypeNode_new();
    copyNames((UA_Node*)variabletype, name);
    variabletype->nodeId.identifier.numeric = variabletypeid;
    variabletype->isAbstract = abstract;
    variabletype->value.variant.type = &UA_TYPES[UA_TYPES_VARIANT];
    return variabletype;
}

static void addVariableTypeNode_organized(UA_Server *server, char* name, UA_UInt32 variabletypeid,
                                          UA_Int32 parent, UA_Boolean abstract) {
	UA_VariableTypeNode *variabletype = createVariableTypeNode(server, name, variabletypeid, parent, abstract);

    UA_Server_addNode(server, (UA_Node*)variabletype,
                      &UA_EXPANDEDNODEID_NUMERIC(0, parent),
                      &UA_NODEID_NUMERIC(0, UA_NS0ID_ORGANIZES));
}

static void addVariableTypeNode_subtype(UA_Server *server, char* name, UA_UInt32 variabletypeid,
                                        UA_Int32 parent, UA_Boolean abstract) {
	UA_VariableTypeNode *variabletype = createVariableTypeNode(server, name, variabletypeid, parent, abstract);

    UA_Server_addNode(server, (UA_Node*)variabletype,
                      &UA_EXPANDEDNODEID_NUMERIC(0, parent),
                      &UA_NODEID_NUMERIC(0, UA_NS0ID_HASSUBTYPE));
}

UA_Server * UA_Server_new(UA_ServerConfig config) {
    UA_Server *server = UA_malloc(sizeof(UA_Server));
    if(!server)
        return UA_NULL;

    //FIXME: config contains strings, for now its okay, but consider copying them aswell
    server->config = config;

    LIST_INIT(&server->timedWork);
#ifdef UA_MULTITHREADING
    rcu_init();
    cds_wfcq_init(&server->dispatchQueue_head, &server->dispatchQueue_tail);
    server->delayedWork = UA_NULL;
#endif

    // logger
    server->logger = (UA_Logger){ UA_NULL, UA_NULL, UA_NULL, UA_NULL, UA_NULL, UA_NULL };

    // random seed
    server->random_seed = (UA_UInt32)UA_DateTime_now();

    // networklayers
    server->nls = UA_NULL;
    server->nlsSize = 0;

    UA_ByteString_init(&server->serverCertificate);

    // mockup application description
    UA_ApplicationDescription_init(&server->description);
    server->description.productUri = UA_STRING_ALLOC(PRODUCT_URI);
    server->description.applicationUri = UA_STRING_ALLOC(server->config.Application_applicationURI);
    server->description.discoveryUrlsSize = 0;

    server->description.applicationName = UA_LOCALIZEDTEXT_ALLOC("", "Unconfigured open62541 application");
    server->description.applicationType = UA_APPLICATIONTYPE_SERVER;
    server->externalNamespacesSize = 0;
    server->externalNamespaces = UA_NULL;

    server->namespaces = UA_String_new();
    *server->namespaces = UA_STRING_ALLOC("http://opcfoundation.org/UA/");
    server->namespacesSize = 1;

    server->endpointDescriptions = UA_NULL;
    server->endpointDescriptionsSize = 0;

    UA_EndpointDescription *endpoint = UA_EndpointDescription_new(); // todo: check return code
    if(endpoint) {
        endpoint->securityMode = UA_MESSAGESECURITYMODE_NONE;
        endpoint->securityPolicyUri = UA_STRING_ALLOC("http://opcfoundation.org/UA/SecurityPolicy#None");
        endpoint->transportProfileUri = UA_STRING_ALLOC("http://opcfoundation.org/UA-Profile/Transport/uatcp-uasc-uabinary");

        int size = 0;
        if(server->config.Login_enableAnonymous){
            size++;
        }
        if(server->config.Login_enableUsernamePassword){
            size++;
        }
        endpoint->userIdentityTokensSize = size;
        endpoint->userIdentityTokens = UA_Array_new(&UA_TYPES[UA_TYPES_USERTOKENPOLICY], size);

        int currentIndex = 0;
        if(server->config.Login_enableAnonymous){
            UA_UserTokenPolicy_init(&endpoint->userIdentityTokens[currentIndex]);
            endpoint->userIdentityTokens[currentIndex].tokenType = UA_USERTOKENTYPE_ANONYMOUS;
            endpoint->userIdentityTokens[currentIndex].policyId = UA_STRING_ALLOC(ANONYMOUS_POLICY); // defined per server
            currentIndex++;
        }

        if(server->config.Login_enableUsernamePassword){
            UA_UserTokenPolicy_init(&endpoint->userIdentityTokens[currentIndex]);
            endpoint->userIdentityTokens[currentIndex].tokenType = UA_USERTOKENTYPE_USERNAME;
            endpoint->userIdentityTokens[currentIndex].policyId = UA_STRING_ALLOC(USERNAME_POLICY); // defined per server
            currentIndex++;
        }

        /* UA_String_copy(endpointUrl, &endpoint->endpointUrl); */
        /* /\* The standard says "the HostName specified in the Server Certificate is the */
        /*    same as the HostName contained in the endpointUrl provided in the */
        /*    EndpointDescription *\/ */
        /* UA_String_copy(&server->serverCertificate, &endpoint->serverCertificate); */
        UA_ApplicationDescription_copy(&server->description, &endpoint->server);

        server->endpointDescriptions = endpoint;
        server->endpointDescriptionsSize = 1;
    } 

#define MAXCHANNELCOUNT 100
#define STARTCHANNELID 1
#define TOKENLIFETIME 600000
#define STARTTOKENID 1
    UA_SecureChannelManager_init(&server->secureChannelManager, MAXCHANNELCOUNT,
                                 TOKENLIFETIME, STARTCHANNELID, STARTTOKENID);

#define MAXSESSIONCOUNT 1000
#define MAXSESSIONLIFETIME 10000
#define STARTSESSIONID 1
    UA_SessionManager_init(&server->sessionManager, MAXSESSIONCOUNT, MAXSESSIONLIFETIME, STARTSESSIONID);

    server->nodestore = UA_NodeStore_new();

    /**********************/
    /* Server Information */
    /**********************/

    server->startTime = UA_DateTime_now();
    static struct tm ct;
    ct.tm_year = (__DATE__[7] - '0') * 1000 +  (__DATE__[8] - '0') * 100 + (__DATE__[9] - '0') * 10 + (__DATE__[10] - '0')- 1900;
    if ((__DATE__[0]=='J') && (__DATE__[1]=='a') && (__DATE__[2]=='n')) ct.tm_mon = 1-1;
    else if ((__DATE__[0]=='F') && (__DATE__[1]=='e') && (__DATE__[2]=='b')) ct.tm_mon = 2-1;
    else if ((__DATE__[0]=='M') && (__DATE__[1]=='a') && (__DATE__[2]=='r')) ct.tm_mon = 3-1;
    else if ((__DATE__[0]=='A') && (__DATE__[1]=='p') && (__DATE__[2]=='r')) ct.tm_mon = 4-1;
    else if ((__DATE__[0]=='M') && (__DATE__[1]=='a') && (__DATE__[2]=='y')) ct.tm_mon = 5-1;
    else if ((__DATE__[0]=='J') && (__DATE__[1]=='u') && (__DATE__[2]=='n')) ct.tm_mon = 6-1;
    else if ((__DATE__[0]=='J') && (__DATE__[1]=='u') && (__DATE__[2]=='l')) ct.tm_mon = 7-1;
    else if ((__DATE__[0]=='A') && (__DATE__[1]=='u') && (__DATE__[2]=='g')) ct.tm_mon = 8-1;
    else if ((__DATE__[0]=='S') && (__DATE__[1]=='e') && (__DATE__[2]=='p')) ct.tm_mon = 9-1;
    else if ((__DATE__[0]=='O') && (__DATE__[1]=='c') && (__DATE__[2]=='t')) ct.tm_mon = 10-1;
    else if ((__DATE__[0]=='N') && (__DATE__[1]=='o') && (__DATE__[2]=='v')) ct.tm_mon = 11-1;
    else if ((__DATE__[0]=='D') && (__DATE__[1]=='e') && (__DATE__[2]=='c')) ct.tm_mon = 12-1;

    // special case to handle __DATE__ not inserting leading zero on day of month
    // if Day of month is less than 10 - it inserts a blank character
    // this results in a negative number for tm_mday

    if(__DATE__[4] == ' ')
        ct.tm_mday =  __DATE__[5]-'0';
    else
        ct.tm_mday = (__DATE__[4]-'0')*10 + (__DATE__[5]-'0');
    ct.tm_hour = ((__TIME__[0] - '0') * 10 + __TIME__[1] - '0');
    ct.tm_min = ((__TIME__[3] - '0') * 10 + __TIME__[4] - '0');
    ct.tm_sec = ((__TIME__[6] - '0') * 10 + __TIME__[7] - '0');
    ct.tm_isdst = -1;  // information is not available.

    //FIXME: next 3 lines are copy-pasted from ua_types.c
#define UNIX_EPOCH_BIAS_SEC 11644473600LL // Number of seconds from 1 Jan. 1601 00:00 to 1 Jan 1970 00:00 UTC
#define HUNDRED_NANOSEC_PER_USEC 10LL
#define HUNDRED_NANOSEC_PER_SEC (HUNDRED_NANOSEC_PER_USEC * 1000000LL)
    server->buildDate = (mktime(&ct) + UNIX_EPOCH_BIAS_SEC) * HUNDRED_NANOSEC_PER_SEC;

    /**************/
    /* References */
    /**************/
    
    /* bootstrap by manually inserting "references" and "hassubtype" */
    UA_ReferenceTypeNode *references = UA_ReferenceTypeNode_new();
    copyNames((UA_Node*)references, "References");
    references->nodeId.identifier.numeric = UA_NS0ID_REFERENCES;
    references->isAbstract = UA_TRUE;
    references->symmetric  = UA_TRUE;
    // this node has no parent??
    UA_NodeStore_insert(server->nodestore, (UA_Node*)references, UA_NULL);

    UA_ReferenceTypeNode *hassubtype = UA_ReferenceTypeNode_new();
    copyNames((UA_Node*)hassubtype, "HasSubtype");
    hassubtype->inverseName = UA_LOCALIZEDTEXT_ALLOC("", "HasSupertype");
    hassubtype->nodeId.identifier.numeric = UA_NS0ID_HASSUBTYPE;
    hassubtype->isAbstract = UA_FALSE;
    hassubtype->symmetric  = UA_FALSE;
    UA_NodeStore_insert(server->nodestore, (UA_Node*)hassubtype, UA_NULL);

    /* continue adding reference types with normal "addnode" */
    UA_ReferenceTypeNode *hierarchicalreferences = UA_ReferenceTypeNode_new();
    copyNames((UA_Node*)hierarchicalreferences, "Hierarchicalreferences");
    hierarchicalreferences->nodeId.identifier.numeric = UA_NS0ID_HIERARCHICALREFERENCES;
    hierarchicalreferences->isAbstract = UA_TRUE;
    hierarchicalreferences->symmetric  = UA_FALSE;
    UA_Server_addNode(server, (UA_Node*)hierarchicalreferences,
                      &UA_EXPANDEDNODEID_NUMERIC(0, UA_NS0ID_REFERENCES),
                      &UA_NODEID_NUMERIC(0, UA_NS0ID_HASSUBTYPE));

    UA_ReferenceTypeNode *nonhierarchicalreferences = UA_ReferenceTypeNode_new();
    copyNames((UA_Node*)nonhierarchicalreferences, "NonHierarchicalReferences");
    nonhierarchicalreferences->nodeId.identifier.numeric = UA_NS0ID_NONHIERARCHICALREFERENCES;
    nonhierarchicalreferences->isAbstract = UA_TRUE;
    nonhierarchicalreferences->symmetric  = UA_FALSE;
    UA_Server_addNode(server, (UA_Node*)nonhierarchicalreferences,
                      &UA_EXPANDEDNODEID_NUMERIC(0, UA_NS0ID_REFERENCES),
                      &UA_NODEID_NUMERIC(0, UA_NS0ID_HASSUBTYPE));

    UA_ReferenceTypeNode *haschild = UA_ReferenceTypeNode_new();
    copyNames((UA_Node*)haschild, "HasChild");
    haschild->nodeId.identifier.numeric = UA_NS0ID_HASCHILD;
    haschild->isAbstract = UA_TRUE;
    haschild->symmetric  = UA_FALSE;
    UA_Server_addNode(server, (UA_Node*)haschild,
                      &UA_EXPANDEDNODEID_NUMERIC(0, UA_NS0ID_HIERARCHICALREFERENCES),
                      &UA_NODEID_NUMERIC(0, UA_NS0ID_HASSUBTYPE));

    UA_ReferenceTypeNode *organizes = UA_ReferenceTypeNode_new();
    copyNames((UA_Node*)organizes, "Organizes");
    organizes->inverseName = UA_LOCALIZEDTEXT_ALLOC("", "OrganizedBy");
    organizes->nodeId.identifier.numeric = UA_NS0ID_ORGANIZES;
    organizes->isAbstract = UA_FALSE;
    organizes->symmetric  = UA_FALSE;
    UA_Server_addNode(server, (UA_Node*)organizes,
                      &UA_EXPANDEDNODEID_NUMERIC(0, UA_NS0ID_HIERARCHICALREFERENCES),
                      &UA_NODEID_NUMERIC(0, UA_NS0ID_HASSUBTYPE));

    UA_ReferenceTypeNode *haseventsource = UA_ReferenceTypeNode_new();
    copyNames((UA_Node*)haseventsource, "HasEventSource");
    haseventsource->inverseName = UA_LOCALIZEDTEXT_ALLOC("", "EventSourceOf");
    haseventsource->nodeId.identifier.numeric = UA_NS0ID_HASEVENTSOURCE;
    haseventsource->isAbstract = UA_FALSE;
    haseventsource->symmetric  = UA_FALSE;
    UA_Server_addNode(server, (UA_Node*)haseventsource,
                      &UA_EXPANDEDNODEID_NUMERIC(0, UA_NS0ID_HIERARCHICALREFERENCES),
                      &UA_NODEID_NUMERIC(0, UA_NS0ID_HASSUBTYPE));

    UA_ReferenceTypeNode *hasmodellingrule = UA_ReferenceTypeNode_new();
    copyNames((UA_Node*)hasmodellingrule, "HasModellingRule");
    hasmodellingrule->inverseName = UA_LOCALIZEDTEXT_ALLOC("", "ModellingRuleOf");
    hasmodellingrule->nodeId.identifier.numeric = UA_NS0ID_HASMODELLINGRULE;
    hasmodellingrule->isAbstract = UA_FALSE;
    hasmodellingrule->symmetric  = UA_FALSE;
    UA_Server_addNode(server, (UA_Node*)hasmodellingrule,
                      &UA_EXPANDEDNODEID_NUMERIC(0, UA_NS0ID_NONHIERARCHICALREFERENCES),
                      &UA_NODEID_NUMERIC(0, UA_NS0ID_HASSUBTYPE));

    UA_ReferenceTypeNode *hasencoding = UA_ReferenceTypeNode_new();
    copyNames((UA_Node*)hasencoding, "HasEncoding");
    hasencoding->inverseName = UA_LOCALIZEDTEXT_ALLOC("", "EncodingOf");
    hasencoding->nodeId.identifier.numeric = UA_NS0ID_HASENCODING;
    hasencoding->isAbstract = UA_FALSE;
    hasencoding->symmetric  = UA_FALSE;
    UA_Server_addNode(server, (UA_Node*)hasencoding,
                      &UA_EXPANDEDNODEID_NUMERIC(0, UA_NS0ID_NONHIERARCHICALREFERENCES),
                      &UA_NODEID_NUMERIC(0, UA_NS0ID_HASSUBTYPE));

    UA_ReferenceTypeNode *hasdescription = UA_ReferenceTypeNode_new();
    copyNames((UA_Node*)hasdescription, "HasDescription");
    hasdescription->inverseName = UA_LOCALIZEDTEXT_ALLOC("", "DescriptionOf");
    hasdescription->nodeId.identifier.numeric = UA_NS0ID_HASDESCRIPTION;
    hasdescription->isAbstract = UA_FALSE;
    hasdescription->symmetric  = UA_FALSE;
    UA_Server_addNode(server, (UA_Node*)hasdescription,
                      &UA_EXPANDEDNODEID_NUMERIC(0, UA_NS0ID_NONHIERARCHICALREFERENCES),
                      &UA_NODEID_NUMERIC(0, UA_NS0ID_HASSUBTYPE));

    UA_ReferenceTypeNode *hastypedefinition = UA_ReferenceTypeNode_new();
    copyNames((UA_Node*)hastypedefinition, "HasTypeDefinition");
    hastypedefinition->inverseName = UA_LOCALIZEDTEXT_ALLOC("", "TypeDefinitionOf");
    hastypedefinition->nodeId.identifier.numeric = UA_NS0ID_HASTYPEDEFINITION;
    hastypedefinition->isAbstract = UA_FALSE;
    hastypedefinition->symmetric  = UA_FALSE;
    UA_Server_addNode(server, (UA_Node*)hastypedefinition,
                      &UA_EXPANDEDNODEID_NUMERIC(0, UA_NS0ID_NONHIERARCHICALREFERENCES),
                      &UA_NODEID_NUMERIC(0, UA_NS0ID_HASSUBTYPE));

    UA_ReferenceTypeNode *generatesevent = UA_ReferenceTypeNode_new();
    copyNames((UA_Node*)generatesevent, "GeneratesEvent");
    generatesevent->inverseName = UA_LOCALIZEDTEXT_ALLOC("", "GeneratedBy");
    generatesevent->nodeId.identifier.numeric = UA_NS0ID_GENERATESEVENT;
    generatesevent->isAbstract = UA_FALSE;
    generatesevent->symmetric  = UA_FALSE;
    UA_Server_addNode(server, (UA_Node*)generatesevent,
                      &UA_EXPANDEDNODEID_NUMERIC(0, UA_NS0ID_NONHIERARCHICALREFERENCES),
                      &UA_NODEID_NUMERIC(0, UA_NS0ID_HASSUBTYPE));

    UA_ReferenceTypeNode *aggregates = UA_ReferenceTypeNode_new();
    copyNames((UA_Node*)aggregates, "Aggregates");
    // Todo: Is there an inverse name?
    aggregates->nodeId.identifier.numeric = UA_NS0ID_AGGREGATES;
    aggregates->isAbstract = UA_TRUE;
    aggregates->symmetric  = UA_FALSE;
    UA_Server_addNode(server, (UA_Node*)aggregates,
                      &UA_EXPANDEDNODEID_NUMERIC(0, UA_NS0ID_HASCHILD),
                      &UA_NODEID_NUMERIC(0, UA_NS0ID_HASSUBTYPE));

    // complete bootstrap of hassubtype
    ADDREFERENCE(UA_NODEID_NUMERIC(0, UA_NS0ID_HASCHILD), UA_NODEID_NUMERIC(0, UA_NS0ID_HASSUBTYPE),
                 UA_EXPANDEDNODEID_NUMERIC(0, UA_NS0ID_HASSUBTYPE));

    UA_ReferenceTypeNode *hasproperty = UA_ReferenceTypeNode_new();
    copyNames((UA_Node*)hasproperty, "HasProperty");
    hasproperty->inverseName = UA_LOCALIZEDTEXT_ALLOC("", "PropertyOf");
    hasproperty->nodeId.identifier.numeric = UA_NS0ID_HASPROPERTY;
    hasproperty->isAbstract = UA_FALSE;
    hasproperty->symmetric  = UA_FALSE;
    UA_Server_addNode(server, (UA_Node*)hasproperty,
                      &UA_EXPANDEDNODEID_NUMERIC(0, UA_NS0ID_AGGREGATES),
                      &UA_NODEID_NUMERIC(0, UA_NS0ID_HASSUBTYPE));

    UA_ReferenceTypeNode *hascomponent = UA_ReferenceTypeNode_new();
    copyNames((UA_Node*)hascomponent, "HasComponent");
    hascomponent->inverseName = UA_LOCALIZEDTEXT_ALLOC("", "ComponentOf");
    hascomponent->nodeId.identifier.numeric = UA_NS0ID_HASCOMPONENT;
    hascomponent->isAbstract = UA_FALSE;
    hascomponent->symmetric  = UA_FALSE;
    UA_Server_addNode(server, (UA_Node*)hascomponent,
                      &UA_EXPANDEDNODEID_NUMERIC(0, UA_NS0ID_AGGREGATES),
                      &UA_NODEID_NUMERIC(0, UA_NS0ID_HASSUBTYPE));

    UA_ReferenceTypeNode *hasnotifier = UA_ReferenceTypeNode_new();
    copyNames((UA_Node*)hasnotifier, "HasNotifier");
    hasnotifier->inverseName = UA_LOCALIZEDTEXT_ALLOC("", "NotifierOf");
    hasnotifier->nodeId.identifier.numeric = UA_NS0ID_HASNOTIFIER;
    hasnotifier->isAbstract = UA_FALSE;
    hasnotifier->symmetric  = UA_FALSE;
    UA_Server_addNode(server, (UA_Node*)hasnotifier,
                      &UA_EXPANDEDNODEID_NUMERIC(0, UA_NS0ID_HASEVENTSOURCE),
                      &UA_NODEID_NUMERIC(0, UA_NS0ID_HASSUBTYPE));

    UA_ReferenceTypeNode *hasorderedcomponent = UA_ReferenceTypeNode_new();
    copyNames((UA_Node*)hasorderedcomponent, "HasOrderedComponent");
    hasorderedcomponent->inverseName = UA_LOCALIZEDTEXT_ALLOC("", "OrderedComponentOf");
    hasorderedcomponent->nodeId.identifier.numeric = UA_NS0ID_HASORDEREDCOMPONENT;
    hasorderedcomponent->isAbstract = UA_FALSE;
    hasorderedcomponent->symmetric  = UA_FALSE;
    UA_Server_addNode(server, (UA_Node*)hasorderedcomponent,
                      &UA_EXPANDEDNODEID_NUMERIC(0, UA_NS0ID_HASCOMPONENT),
                      &UA_NODEID_NUMERIC(0, UA_NS0ID_HASSUBTYPE));

    UA_ReferenceTypeNode *hasmodelparent = UA_ReferenceTypeNode_new();
    copyNames((UA_Node*)hasmodelparent, "HasModelParent");
    hasmodelparent->inverseName = UA_LOCALIZEDTEXT_ALLOC("", "ModelParentOf");
    hasmodelparent->nodeId.identifier.numeric = UA_NS0ID_HASMODELPARENT;
    hasmodelparent->isAbstract = UA_FALSE;
    hasmodelparent->symmetric  = UA_FALSE;
    UA_Server_addNode(server, (UA_Node*)hasmodelparent,
                      &UA_EXPANDEDNODEID_NUMERIC(0, UA_NS0ID_NONHIERARCHICALREFERENCES),
                      &UA_NODEID_NUMERIC(0, UA_NS0ID_HASSUBTYPE));

    UA_ReferenceTypeNode *fromstate = UA_ReferenceTypeNode_new();
    copyNames((UA_Node*)fromstate, "FromState");
    fromstate->inverseName = UA_LOCALIZEDTEXT_ALLOC("", "ToTransition");
    fromstate->nodeId.identifier.numeric = UA_NS0ID_FROMSTATE;
    fromstate->isAbstract = UA_FALSE;
    fromstate->symmetric  = UA_FALSE;
    UA_Server_addNode(server, (UA_Node*)fromstate,
                      &UA_EXPANDEDNODEID_NUMERIC(0, UA_NS0ID_NONHIERARCHICALREFERENCES),
                      &UA_NODEID_NUMERIC(0, UA_NS0ID_HASSUBTYPE));

    UA_ReferenceTypeNode *tostate = UA_ReferenceTypeNode_new();
    copyNames((UA_Node*)tostate, "ToState");
    tostate->inverseName = UA_LOCALIZEDTEXT_ALLOC("", "FromTransition");
    tostate->nodeId.identifier.numeric = UA_NS0ID_TOSTATE;
    tostate->isAbstract = UA_FALSE;
    tostate->symmetric  = UA_FALSE;
    UA_Server_addNode(server, (UA_Node*)tostate,
                      &UA_EXPANDEDNODEID_NUMERIC(0, UA_NS0ID_NONHIERARCHICALREFERENCES),
                      &UA_NODEID_NUMERIC(0, UA_NS0ID_HASSUBTYPE));

    UA_ReferenceTypeNode *hascause = UA_ReferenceTypeNode_new();
    copyNames((UA_Node*)hascause, "HasCause");
    hascause->inverseName = UA_LOCALIZEDTEXT_ALLOC("", "MayBeCausedBy");
    hascause->nodeId.identifier.numeric = UA_NS0ID_HASCAUSE;
    hascause->isAbstract = UA_FALSE;
    hascause->symmetric  = UA_FALSE;
    UA_Server_addNode(server, (UA_Node*)hascause,
                      &UA_EXPANDEDNODEID_NUMERIC(0, UA_NS0ID_NONHIERARCHICALREFERENCES),
                      &UA_NODEID_NUMERIC(0, UA_NS0ID_HASSUBTYPE));
    
    UA_ReferenceTypeNode *haseffect = UA_ReferenceTypeNode_new();
    copyNames((UA_Node*)haseffect, "HasEffect");
    haseffect->inverseName = UA_LOCALIZEDTEXT_ALLOC("", "MayBeEffectedBy");
    haseffect->nodeId.identifier.numeric = UA_NS0ID_HASEFFECT;
    haseffect->isAbstract = UA_FALSE;
    haseffect->symmetric  = UA_FALSE;
    UA_Server_addNode(server, (UA_Node*)haseffect,
                      &UA_EXPANDEDNODEID_NUMERIC(0, UA_NS0ID_NONHIERARCHICALREFERENCES),
                      &UA_NODEID_NUMERIC(0, UA_NS0ID_HASSUBTYPE));

    UA_ReferenceTypeNode *hashistoricalconfiguration = UA_ReferenceTypeNode_new();
    copyNames((UA_Node*)hashistoricalconfiguration, "HasHistoricalConfiguration");
    hashistoricalconfiguration->inverseName = UA_LOCALIZEDTEXT_ALLOC("", "HistoricalConfigurationOf");
    hashistoricalconfiguration->nodeId.identifier.numeric = UA_NS0ID_HASHISTORICALCONFIGURATION;
    hashistoricalconfiguration->isAbstract = UA_FALSE;
    hashistoricalconfiguration->symmetric  = UA_FALSE;
    UA_Server_addNode(server, (UA_Node*)hashistoricalconfiguration,
                      &UA_EXPANDEDNODEID_NUMERIC(0, UA_NS0ID_AGGREGATES),
                      &UA_NODEID_NUMERIC(0, UA_NS0ID_HASSUBTYPE));

    /**********************/
    /* Basic Object Types */
    /**********************/

    UA_ObjectTypeNode *baseObjectType = UA_ObjectTypeNode_new();
    baseObjectType->nodeId.identifier.numeric = UA_NS0ID_BASEOBJECTTYPE;
    copyNames((UA_Node*)baseObjectType, "BaseObjectType");
    UA_NodeStore_insert(server->nodestore, (UA_Node*)baseObjectType, UA_NULL);

    UA_ObjectTypeNode *baseDataVarialbeType = UA_ObjectTypeNode_new();
    baseDataVarialbeType->nodeId.identifier.numeric = UA_NS0ID_BASEDATAVARIABLETYPE;
    copyNames((UA_Node*)baseDataVarialbeType, "BaseDataVariableType");
    UA_NodeStore_insert(server->nodestore, (UA_Node*)baseDataVarialbeType, UA_NULL);

    UA_ObjectTypeNode *folderType = UA_ObjectTypeNode_new();
    folderType->nodeId.identifier.numeric = UA_NS0ID_FOLDERTYPE;
    copyNames((UA_Node*)folderType, "FolderType");
    UA_NodeStore_insert(server->nodestore, (UA_Node*)folderType, UA_NULL);
    ADDREFERENCE(UA_NODEID_NUMERIC(0, UA_NS0ID_BASEOBJECTTYPE), UA_NODEID_NUMERIC(0, UA_NS0ID_HASSUBTYPE),
 		   UA_EXPANDEDNODEID_NUMERIC(0, UA_NS0ID_FOLDERTYPE));

    /*****************/
    /* Basic Folders */
    /*****************/

    UA_ObjectNode *root = UA_ObjectNode_new();
    copyNames((UA_Node*)root, "Root");
    root->nodeId.identifier.numeric = UA_NS0ID_ROOTFOLDER;
    UA_NodeStore_insert(server->nodestore, (UA_Node*)root, UA_NULL);
    ADDREFERENCE(UA_NODEID_NUMERIC(0, UA_NS0ID_ROOTFOLDER), UA_NODEID_NUMERIC(0, UA_NS0ID_HASTYPEDEFINITION),
 		   UA_EXPANDEDNODEID_NUMERIC(0, UA_NS0ID_FOLDERTYPE));

    UA_ObjectNode *objects = UA_ObjectNode_new();
    copyNames((UA_Node*)objects, "Objects");
    objects->nodeId.identifier.numeric = UA_NS0ID_OBJECTSFOLDER;
    UA_Server_addNode(server, (UA_Node*)objects,
 		   &UA_EXPANDEDNODEID_NUMERIC(0, UA_NS0ID_ROOTFOLDER),
 		   &UA_NODEID_NUMERIC(0, UA_NS0ID_ORGANIZES));
    ADDREFERENCE(UA_NODEID_NUMERIC(0, UA_NS0ID_OBJECTSFOLDER), UA_NODEID_NUMERIC(0, UA_NS0ID_HASTYPEDEFINITION),
 		   UA_EXPANDEDNODEID_NUMERIC(0, UA_NS0ID_FOLDERTYPE));

    UA_ObjectNode *types = UA_ObjectNode_new();
    copyNames((UA_Node*)types, "Types");
    types->nodeId.identifier.numeric = UA_NS0ID_TYPESFOLDER;
    UA_Server_addNode(server, (UA_Node*)types,
 		   &UA_EXPANDEDNODEID_NUMERIC(0, UA_NS0ID_ROOTFOLDER),
 		   &UA_NODEID_NUMERIC(0, UA_NS0ID_ORGANIZES));
    ADDREFERENCE(UA_NODEID_NUMERIC(0, UA_NS0ID_TYPESFOLDER), UA_NODEID_NUMERIC(0, UA_NS0ID_HASTYPEDEFINITION),
 		   UA_EXPANDEDNODEID_NUMERIC(0, UA_NS0ID_FOLDERTYPE));

    UA_ObjectNode *views = UA_ObjectNode_new();
    copyNames((UA_Node*)views, "Views");
    views->nodeId.identifier.numeric = UA_NS0ID_VIEWSFOLDER;
    UA_Server_addNode(server, (UA_Node*)views,
 		   &UA_EXPANDEDNODEID_NUMERIC(0, UA_NS0ID_ROOTFOLDER),
 		   &UA_NODEID_NUMERIC(0, UA_NS0ID_ORGANIZES));
    ADDREFERENCE(UA_NODEID_NUMERIC(0, UA_NS0ID_VIEWSFOLDER), UA_NODEID_NUMERIC(0, UA_NS0ID_HASTYPEDEFINITION),
                 UA_EXPANDEDNODEID_NUMERIC(0, UA_NS0ID_FOLDERTYPE));

    /**********************/
    /* Further Data Types */
    /**********************/

    UA_ObjectNode *datatypes = UA_ObjectNode_new();
    copyNames((UA_Node*)datatypes, "DataTypes");
    datatypes->nodeId.identifier.numeric = UA_NS0ID_DATATYPESFOLDER;
    UA_Server_addNode(server, (UA_Node*)datatypes,
                      &UA_EXPANDEDNODEID_NUMERIC(0, UA_NS0ID_TYPESFOLDER),
                      &UA_NODEID_NUMERIC(0, UA_NS0ID_ORGANIZES));
    ADDREFERENCE(UA_NODEID_NUMERIC(0, UA_NS0ID_DATATYPESFOLDER), UA_NODEID_NUMERIC(0, UA_NS0ID_HASTYPEDEFINITION),
                 UA_EXPANDEDNODEID_NUMERIC(0, UA_NS0ID_FOLDERTYPE));

    addDataTypeNode(server, "BaseDataType", UA_NS0ID_BASEDATATYPE, UA_NS0ID_DATATYPESFOLDER);
    addDataTypeNode(server, "Boolean", UA_NS0ID_BOOLEAN, UA_NS0ID_BASEDATATYPE);
    addDataTypeNode(server, "Number", UA_NS0ID_NUMBER, UA_NS0ID_BASEDATATYPE);
    	addDataTypeNode(server, "Float", UA_NS0ID_FLOAT, UA_NS0ID_NUMBER);
    	addDataTypeNode(server, "Double", UA_NS0ID_DOUBLE, UA_NS0ID_NUMBER);
    	addDataTypeNode(server, "Integer", UA_NS0ID_INTEGER, UA_NS0ID_NUMBER);
    		addDataTypeNode(server, "SByte", UA_NS0ID_SBYTE, UA_NS0ID_INTEGER);
    		addDataTypeNode(server, "Int16", UA_NS0ID_INT16, UA_NS0ID_INTEGER);
    		addDataTypeNode(server, "Int32", UA_NS0ID_INT32, UA_NS0ID_INTEGER);
    		addDataTypeNode(server, "Int64", UA_NS0ID_INT64, UA_NS0ID_INTEGER);
    		addDataTypeNode(server, "UInteger", UA_NS0ID_UINTEGER, UA_NS0ID_INTEGER);
				addDataTypeNode(server, "Byte", UA_NS0ID_BYTE, UA_NS0ID_UINTEGER);
				addDataTypeNode(server, "UInt16", UA_NS0ID_UINT16, UA_NS0ID_UINTEGER);
				addDataTypeNode(server, "UInt32", UA_NS0ID_UINT32, UA_NS0ID_UINTEGER);
				addDataTypeNode(server, "UInt64", UA_NS0ID_UINT64, UA_NS0ID_UINTEGER);
    addDataTypeNode(server, "String", UA_NS0ID_STRING, UA_NS0ID_BASEDATATYPE);
    addDataTypeNode(server, "DateTime", UA_NS0ID_DATETIME, UA_NS0ID_BASEDATATYPE);
    addDataTypeNode(server, "Guid", UA_NS0ID_GUID, UA_NS0ID_BASEDATATYPE);
    addDataTypeNode(server, "ByteString", UA_NS0ID_BYTESTRING, UA_NS0ID_BASEDATATYPE);
    addDataTypeNode(server, "XmlElement", UA_NS0ID_XMLELEMENT, UA_NS0ID_BASEDATATYPE);
    addDataTypeNode(server, "NodeId", UA_NS0ID_NODEID, UA_NS0ID_BASEDATATYPE);
    addDataTypeNode(server, "ExpandedNodeId", UA_NS0ID_EXPANDEDNODEID, UA_NS0ID_BASEDATATYPE);
    addDataTypeNode(server, "StatusCode", UA_NS0ID_STATUSCODE, UA_NS0ID_BASEDATATYPE);
    addDataTypeNode(server, "QualifiedName", UA_NS0ID_QUALIFIEDNAME, UA_NS0ID_BASEDATATYPE);
    addDataTypeNode(server, "LocalizedText", UA_NS0ID_LOCALIZEDTEXT, UA_NS0ID_BASEDATATYPE);
    addDataTypeNode(server, "Structure", UA_NS0ID_STRUCTURE, UA_NS0ID_BASEDATATYPE);
    addDataTypeNode(server, "DataValue", UA_NS0ID_DATAVALUE, UA_NS0ID_BASEDATATYPE);
    addDataTypeNode(server, "DiagnosticInfo", UA_NS0ID_DIAGNOSTICINFO, UA_NS0ID_BASEDATATYPE);
    addDataTypeNode(server, "Enumeration", UA_NS0ID_ENUMERATION, UA_NS0ID_BASEDATATYPE);
    	addDataTypeNode(server, "ServerState", UA_NS0ID_SERVERSTATE, UA_NS0ID_ENUMERATION);

   UA_ObjectNode *variabletypes = UA_ObjectNode_new();
   copyNames((UA_Node*)variabletypes, "VariableTypes");
   variabletypes->nodeId.identifier.numeric = UA_NS0ID_VARIABLETYPESFOLDER;
   UA_Server_addNode(server, (UA_Node*)variabletypes,
                     &UA_EXPANDEDNODEID_NUMERIC(0, UA_NS0ID_TYPESFOLDER),
                     &UA_NODEID_NUMERIC(0, UA_NS0ID_ORGANIZES));
   ADDREFERENCE(UA_NODEID_NUMERIC(0, UA_NS0ID_VARIABLETYPESFOLDER), UA_NODEID_NUMERIC(0, UA_NS0ID_HASTYPEDEFINITION),
                UA_EXPANDEDNODEID_NUMERIC(0, UA_NS0ID_FOLDERTYPE));
   addVariableTypeNode_organized(server, "BaseVariableType", UA_NS0ID_BASEVARIABLETYPE, UA_NS0ID_VARIABLETYPESFOLDER, UA_TRUE);
   addVariableTypeNode_subtype(server, "PropertyType", UA_NS0ID_PROPERTYTYPE, UA_NS0ID_BASEVARIABLETYPE, UA_FALSE);

   /*******************/
   /* Further Objects */
   /*******************/

   UA_ObjectNode *servernode = UA_ObjectNode_new();
   copyNames((UA_Node*)servernode, "Server");
   servernode->nodeId.identifier.numeric = UA_NS0ID_SERVER;
   UA_Server_addNode(server, (UA_Node*)servernode,
		   &UA_EXPANDEDNODEID_NUMERIC(0, UA_NS0ID_OBJECTSFOLDER),
		   &UA_NODEID_NUMERIC(0, UA_NS0ID_ORGANIZES));

   UA_VariableNode *namespaceArray = UA_VariableNode_new();
   copyNames((UA_Node*)namespaceArray, "NamespaceArray");
   namespaceArray->nodeId.identifier.numeric = UA_NS0ID_SERVER_NAMESPACEARRAY;
   namespaceArray->valueSource = UA_VALUESOURCE_DATASOURCE;
   namespaceArray->value.dataSource = (UA_DataSource) {.handle = server, .read = readNamespaces,
	   .release = releaseNamespaces, .write = UA_NULL};
   namespaceArray->valueRank = 1;
   namespaceArray->minimumSamplingInterval = 1.0;
   namespaceArray->historizing = UA_FALSE;
   UA_Server_addNode(server, (UA_Node*)namespaceArray,
		   &UA_EXPANDEDNODEID_NUMERIC(0, UA_NS0ID_SERVER),
		   &UA_NODEID_NUMERIC(0, UA_NS0ID_HASPROPERTY));
   ADDREFERENCE(UA_NODEID_NUMERIC(0, UA_NS0ID_SERVER_NAMESPACEARRAY),
                UA_NODEID_NUMERIC(0, UA_NS0ID_HASTYPEDEFINITION),
                UA_EXPANDEDNODEID_NUMERIC(0, UA_NS0ID_PROPERTYTYPE));

   UA_VariableNode *serverArray = UA_VariableNode_new();
   copyNames((UA_Node*)serverArray, "ServerArray");
   serverArray->nodeId.identifier.numeric = UA_NS0ID_SERVER_SERVERARRAY;
   serverArray->value.variant.data = UA_Array_new(&UA_TYPES[UA_TYPES_STRING], 1);
   serverArray->value.variant.arrayLength = 1;
   serverArray->value.variant.type = &UA_TYPES[UA_TYPES_STRING];
   *(UA_String *)serverArray->value.variant.data = UA_STRING_ALLOC(server->config.Application_applicationURI);
   serverArray->valueRank = 1;
   serverArray->minimumSamplingInterval = 1.0;
   serverArray->historizing = UA_FALSE;
   UA_Server_addNode(server, (UA_Node*)serverArray,
 		   &UA_EXPANDEDNODEID_NUMERIC(0, UA_NS0ID_SERVER),
 		   &UA_NODEID_NUMERIC(0, UA_NS0ID_HASPROPERTY));
   ADDREFERENCE(UA_NODEID_NUMERIC(0, UA_NS0ID_SERVER_SERVERARRAY),
                UA_NODEID_NUMERIC(0, UA_NS0ID_HASTYPEDEFINITION),
                UA_EXPANDEDNODEID_NUMERIC(0, UA_NS0ID_PROPERTYTYPE));

   UA_ObjectNode *servercapablities = UA_ObjectNode_new();
   copyNames((UA_Node*)servercapablities, "ServerCapabilities");
   servercapablities->nodeId.identifier.numeric = UA_NS0ID_SERVER_SERVERCAPABILITIES;
   UA_Server_addNode(server, (UA_Node*)servercapablities,
		   &UA_EXPANDEDNODEID_NUMERIC(0, UA_NS0ID_SERVER),
		   &UA_NODEID_NUMERIC(0, UA_NS0ID_HASCOMPONENT));

   UA_VariableNode *localeIdArray = UA_VariableNode_new();
   copyNames((UA_Node*)localeIdArray, "LocaleIdArray");
   localeIdArray->nodeId.identifier.numeric = UA_NS0ID_SERVER_SERVERCAPABILITIES_LOCALEIDARRAY;
   localeIdArray->value.variant.data = UA_Array_new(&UA_TYPES[UA_TYPES_STRING], 2);
   localeIdArray->value.variant.arrayLength = 2;
   localeIdArray->value.variant.type = &UA_TYPES[UA_TYPES_STRING];
   *(UA_String *)localeIdArray->value.variant.data = UA_STRING_ALLOC("en");
   localeIdArray->valueRank = 1;
   localeIdArray->minimumSamplingInterval = 1.0;
   localeIdArray->historizing = UA_FALSE;
   UA_Server_addNode(server, (UA_Node*)localeIdArray,
		   &UA_EXPANDEDNODEID_NUMERIC(0, UA_NS0ID_SERVER_SERVERCAPABILITIES),
		   &UA_NODEID_NUMERIC(0, UA_NS0ID_HASPROPERTY));
   ADDREFERENCE(UA_NODEID_NUMERIC(0, UA_NS0ID_SERVER_SERVERCAPABILITIES_LOCALEIDARRAY), UA_NODEID_NUMERIC(0, UA_NS0ID_HASTYPEDEFINITION),
		   UA_EXPANDEDNODEID_NUMERIC(0, UA_NS0ID_PROPERTYTYPE));

   UA_VariableNode *serverstatus = UA_VariableNode_new();
   copyNames((UA_Node*)serverstatus, "ServerStatus");
   serverstatus->nodeId = UA_NODEID_NUMERIC(0, UA_NS0ID_SERVER_SERVERSTATUS);
   serverstatus->valueSource = UA_VALUESOURCE_DATASOURCE;
   serverstatus->value.dataSource = (UA_DataSource) {.handle = server, .read = readStatus,
	   .release = releaseStatus, .write = UA_NULL};
   UA_Server_addNode(server, (UA_Node*)serverstatus, &UA_EXPANDEDNODEID_NUMERIC(0, UA_NS0ID_SERVER),
		   &UA_NODEID_NUMERIC(0, UA_NS0ID_HASCOMPONENT));

   UA_VariableNode *state = UA_VariableNode_new();
   UA_ServerState *stateEnum = UA_ServerState_new();
   *stateEnum = UA_SERVERSTATE_RUNNING;
   copyNames((UA_Node*)state, "State");
   state->nodeId.identifier.numeric = UA_NS0ID_SERVER_SERVERSTATUS_STATE;
   state->value.variant.type = &UA_TYPES[UA_TYPES_SERVERSTATE];
   state->value.variant.arrayLength = -1;
   state->value.variant.data = stateEnum; // points into the other object.
   UA_NodeStore_insert(server->nodestore, (UA_Node*)state, UA_NULL);
   ADDREFERENCE(UA_NODEID_NUMERIC(0, UA_NS0ID_SERVER_SERVERSTATUS), UA_NODEID_NUMERIC(0, UA_NS0ID_HASCOMPONENT),
		   UA_EXPANDEDNODEID_NUMERIC(0, UA_NS0ID_SERVER_SERVERSTATUS_STATE));

   UA_VariableNode *currenttime = UA_VariableNode_new();
   copyNames((UA_Node*)currenttime, "CurrentTime");
   currenttime->nodeId = UA_NODEID_NUMERIC(0, UA_NS0ID_SERVER_SERVERSTATUS_CURRENTTIME);
   currenttime->valueSource = UA_VALUESOURCE_DATASOURCE;
   currenttime->value.dataSource = (UA_DataSource) {.handle = NULL, .read = readCurrentTime,
	   .release = releaseCurrentTime, .write = UA_NULL};
   UA_Server_addNode(server, (UA_Node*)currenttime, &UA_EXPANDEDNODEID_NUMERIC(0, UA_NS0ID_SERVER_SERVERSTATUS),
		   &UA_NODEID_NUMERIC(0, UA_NS0ID_HASCOMPONENT));

#ifdef DEMO_NODESET
   /**************/
   /* Demo Nodes */
   /**************/

#define DEMOID 990
   UA_ObjectNode *demo = UA_ObjectNode_new();
   copyNames((UA_Node*)demo, "Demo");
   demo->nodeId = UA_NODEID_NUMERIC(1, DEMOID);
   UA_Server_addNode(server, (UA_Node*)demo,
		   &UA_EXPANDEDNODEID_NUMERIC(0, UA_NS0ID_OBJECTSFOLDER),
		   &UA_NODEID_NUMERIC(0, UA_NS0ID_ORGANIZES));
   ADDREFERENCE(UA_NODEID_NUMERIC(1, DEMOID), UA_NODEID_NUMERIC(0, UA_NS0ID_HASTYPEDEFINITION),
		   UA_EXPANDEDNODEID_NUMERIC(0, UA_NS0ID_FOLDERTYPE));

#define SCALARID 991
   UA_ObjectNode *scalar = UA_ObjectNode_new();
   copyNames((UA_Node*)scalar, "Scalar");
   scalar->nodeId = UA_NODEID_NUMERIC(1, SCALARID);
   UA_Server_addNode(server, (UA_Node*)scalar,
		   &UA_EXPANDEDNODEID_NUMERIC(1, DEMOID),
		   &UA_NODEID_NUMERIC(0, UA_NS0ID_ORGANIZES));
   ADDREFERENCE(UA_NODEID_NUMERIC(1, SCALARID), UA_NODEID_NUMERIC(0, UA_NS0ID_HASTYPEDEFINITION),
		   UA_EXPANDEDNODEID_NUMERIC(0, UA_NS0ID_FOLDERTYPE));

#define ARRAYID 992
   UA_ObjectNode *array = UA_ObjectNode_new();
   copyNames((UA_Node*)array, "Arrays");
   array->nodeId = UA_NODEID_NUMERIC(1, ARRAYID);
   UA_Server_addNode(server, (UA_Node*)array,
		   &UA_EXPANDEDNODEID_NUMERIC(1, DEMOID),
		   &UA_NODEID_NUMERIC(0, UA_NS0ID_ORGANIZES));
   ADDREFERENCE(UA_NODEID_NUMERIC(1, ARRAYID), UA_NODEID_NUMERIC(0, UA_NS0ID_HASTYPEDEFINITION),
		   UA_EXPANDEDNODEID_NUMERIC(0, UA_NS0ID_FOLDERTYPE));

   UA_UInt32 id = 1000; //running id in namespace 1
   for(UA_UInt32 type = 0; UA_IS_BUILTIN(type); type++) {
       if(type == UA_TYPES_VARIANT || type == UA_TYPES_DIAGNOSTICINFO)
           continue;
	   //add a scalar node for every built-in type
	    void *value = UA_new(&UA_TYPES[type]);
	    UA_Variant *variant = UA_Variant_new();
	    UA_Variant_setScalar(variant, value, &UA_TYPES[type]);
	    char name[15];
	    sprintf(name, "%02d", type);
	    UA_QualifiedName myIntegerName = UA_QUALIFIEDNAME(1, name);
	    UA_Server_addVariableNode(server, variant, myIntegerName, UA_NODEID_NUMERIC(1, ++id),
	                              UA_NODEID_NUMERIC(1, SCALARID), UA_NODEID_NUMERIC(0, UA_NS0ID_ORGANIZES));

        //add an array node for every built-in type
        UA_Variant *arrayvar = UA_Variant_new();
        UA_Variant_setArray(arrayvar, UA_Array_new(&UA_TYPES[type], 10), 10, &UA_TYPES[type]);
        UA_Server_addVariableNode(server, arrayvar, myIntegerName, UA_NODEID_NUMERIC(1, ++id),
                                  UA_NODEID_NUMERIC(1, ARRAYID), UA_NODEID_NUMERIC(0, UA_NS0ID_ORGANIZES));
   }
#endif

   return server;
}<|MERGE_RESOLUTION|>--- conflicted
+++ resolved
@@ -6,8 +6,6 @@
 #include "ua_services.h"
 #include "ua_nodeids.h"
 
-<<<<<<< HEAD
-const char *UA_LoggerCategoryNames[3] = {"communication", "server", "userland"};
 
 const UA_ServerConfig UA_ServerConfig_standard = {
         UA_TRUE,
@@ -20,8 +18,6 @@
         "urn:unconfigured:open62541:open62541Server"
 };
 
-=======
->>>>>>> 89ced7ef
 /**********************/
 /* Namespace Handling */
 /**********************/
